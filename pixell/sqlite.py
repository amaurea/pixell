--- conflicted
+++ resolved
@@ -5,13 +5,6 @@
 import sqlite3, pprint, contextlib, tempfile, os
 
 class SQL:
-<<<<<<< HEAD
-	def __init__(self, fname):
-		self.fname= fname
-		self.conn = sqlite3.connect(fname)
-	def execute(self, command, parameters=[]):
-		return self.conn.execute(command, parameters)
-=======
 	def __init__(self, fname=":memory:"):
 		# Is it a file name?
 		if isinstance(fname, str):
@@ -35,7 +28,6 @@
 		return self.conn.executemany(command, args)
 	def derive(self, query, tname="result", aname="_src"):
 		return derive(self.conn, query, tname=tname, aname=aname)
->>>>>>> a2f15456
 	def close(self):
 		if self.own: self.conn.close()
 	def backup(self, other): backup(self, other)
