"""This module provides functions for taking into account the curvature of the
full sky."""
from __future__ import print_function, division
from . import sharp
import numpy as np
from . import enmap, powspec, wcsutils, utils

class ShapeError(Exception): pass

def rand_map(shape, wcs, ps, lmax=None, dtype=np.float64, seed=None, oversample=2.0, spin=[0,2], method="auto", direct=False, verbose=False):
	"""Generates a CMB realization with the given power spectrum for an enmap
	with the specified shape and WCS. This is identical to enlib.rand_map, except
	that it takes into account the curvature of the full sky. This makes it much
	slower and more memory-intensive. The map should not cross the poles."""
	# Ensure everything has the right dimensions and restrict to relevant dimensions
	ps = utils.atleast_3d(ps)
	if not ps.shape[0] == ps.shape[1]: raise ShapeError("ps must be [ncomp,ncomp,nl] or [nl]")
	if not (len(shape) == 2 or len(shape) == 3): raise ShapeError("shape must be (ncomp,ny,nx) or (ny,nx)")
	ncomp = 1 if len(shape) == 2 else shape[-3]
	ps = ps[:ncomp,:ncomp]

	ctype = np.result_type(dtype,0j)
	if verbose: print("Generating alms with seed %s up to lmax=%d dtype %s" % (str(seed), lmax, np.dtype(ctype).char))
	alm   = rand_alm_healpy(ps, lmax=lmax, seed=seed, dtype=ctype)
	if verbose: print("Allocating output map shape %s dtype %s" % (str((ncomp,)+shape[-2:]), np.dtype(dtype).char))
	map   = enmap.empty((ncomp,)+shape[-2:], wcs, dtype=dtype)
	alm2map(alm, map, spin=spin, oversample=oversample, method=method, direct=direct, verbose=verbose)
	if len(shape) == 2: map = map[0]
	return map

def pad_spectrum(ps, lmax):
	ps  = np.asarray(ps)
	ops = np.zeros(ps.shape[:-1]+(lmax+1,),ps.dtype)
	ops[...,:ps.shape[-1]] = ps[...,:ps.shape[-1]]
	return ops

def rand_alm_healpy(ps, lmax=None, seed=None, dtype=np.complex128):
	import healpy
	if seed is not None: np.random.seed(seed)
	ps  = np.asarray(ps)
	if lmax is None: lmax = ps.shape[-1]-1
	# Handle various shaped input spectra
	if   ps.ndim == 1: wps = ps[None,None]
	elif ps.ndim == 2: wps = powspec.sym_expand(ps, scheme="diag")
	elif ps.ndim == 3: wps = ps
	else: raise ValueError("ps must be either [nl], [nspec,nl] or [ncomp,ncomp,nl] in rand_alm_healpy")
	# Flatten, since healpy wants only the non-redundant components in the diagonal-first scheme
	fps = powspec.sym_compress(wps, scheme="diag")
	alm = np.asarray(healpy.synalm(fps, lmax=lmax, new=True))
	# Produce scalar output for scalar inputs
	if ps.ndim == 1: alm = alm[0]
	return alm

def rand_alm(ps, ainfo=None, lmax=None, seed=None, dtype=np.complex128, m_major=True, return_ainfo=False):
	"""This is a replacement for healpy.synalm. It generates the random
	numbers in l-major order before transposing to m-major order in order
	to allow generation of low-res and high-res maps that agree on large
	scales. It uses 2/3 of the memory of healpy.synalm, and has comparable
	speed."""
	rtype      = np.zeros([0],dtype=dtype).real.dtype
	wps, ainfo = prepare_ps(ps, ainfo=ainfo, lmax=lmax)
	alm = rand_alm_white(ainfo, pre=[wps.shape[0]], seed=seed, dtype=dtype, m_major=m_major)
	# Scale alms by spectrum, taking into account which alms are complex
	ps12 = enmap.multi_pow(wps, 0.5)
	ainfo.lmul(alm, (ps12/2**0.5).astype(rtype), alm)
	alm[:,:ainfo.lmax+1].imag  = 0
	alm[:,:ainfo.lmax+1].real *= 2**0.5
	if ps.ndim == 1: alm = alm[0]
	if return_ainfo: return alm, ainfo
	else: return alm

##########################
### Top-level wrappers ###
##########################

def alm2map(alm, map, ainfo=None, spin=[0,2], deriv=False, direct=False, copy=False, oversample=2.0, method="auto", verbose=False):
	"""Project the spherical harmonics coefficients alm[...,nalm] onto the
	enmap map[...,ny,nx].

	The map does not need to be full-sky - an intermediate map will be
	constructed for the SHT itself. If map is in a cylindrical projection, the
	intermediate map will have compatible pixels, and no interpolation is needed.
	Otherwise, the intermediate map will be oversample times higher resolution
	than the output map, and bicubic spline interpolation will be used to tranfer
	its values to the output map. This uses more memory, is slower and less
	accurate than the direct evaluation used for cylindrical projections. If
	method is "cyl" only the cylindrical method will be used, resulting in a
	ShapeError if the pixelization is not actually cylindrical. If method is
	"pos", then the slow, general method will always be used.

	If ainfo is provided, it is an alm_info describing the layout of the input alm.
	Otherwise it will be inferred from the alm itself.

	spin describes the spin of the transformation used for the polarization
	components.

	If deriv is True, then the resulting map will be the gradient of the input alms."""
	if method == "cyl":
		alm2map_cyl(alm, map, ainfo=ainfo, spin=spin, deriv=deriv, direct=direct, copy=copy, verbose=verbose)
	elif method == "pos":
		if verbose: print("Computing pixel positions %s dtype d" % str((2,)+map.shape[-2:]))
		pos = map.posmap()
		res = alm2map_pos(alm, pos, ainfo=ainfo, oversample=oversample, spin=spin, deriv=deriv, verbose=verbose)
		map[:] = res
	elif method == "auto":
		# Cylindrical method if possible, else slow pos-based method
		try:
			alm2map_cyl(alm, map, ainfo=ainfo, spin=spin, deriv=deriv, direct=direct, copy=copy, verbose=verbose)
		except ShapeError as e:
			# Wrong pixelization. Fall back on slow, general method
			if verbose: print("Computing pixel positions %s dtype d" % str((2,)+map.shape[-2:]))
			pos = map.posmap()
			res = alm2map_pos(alm, pos, ainfo=ainfo, oversample=oversample, spin=spin, deriv=deriv, verbose=verbose)
			map[:] = res
	else:
		raise ValueError("Unknown alm2map method %s" % method)
	return map

def map2alm(map, alm=None, ainfo=None, lmax=None, spin=[0,2], direct=False, copy=False,
		oversample=2.0, method="auto", rtol=None, atol=None):
	if method == "cyl":
		alm = map2alm_cyl(map, alm, ainfo=ainfo, lmax=lmax, spin=spin, direct=direct,
				copy=copy, rtol=rtol, atol=atol)
	elif method == "pos":
		raise NotImplementedError("map2alm for noncylindrical layouts not implemented")
	elif method == "auto":
		try:
			alm = map2alm_cyl(map, alm, ainfo=ainfo, lmax=lmax, spin=spin, direct=direct,
					copy=copy, rtol=rtol, atol=atol)
		except ShapeError as e:
			raise NotImplementedError("map2alm for noncylindrical layouts not implemented")
	else:
		raise ValueError("Unknown alm2map method %s" % method)
	return alm

#################################
### Position-based transforms ###
#################################

# These perform SHTs at arbitrary sample positions

def alm2map_pos(alm, pos, ainfo=None, oversample=2.0, spin=[0,2], deriv=False, verbose=False):
	"""Projects the given alms (with layout) on the specified pixel positions.
	alm[ncomp,nelem], pos[2,...] => res[ncomp,...]. It projects on a large
	cylindrical grid and then interpolates to the actual pixels. This is the
	general way of doing things, but not the fastest. Computing pos and
	interpolating takes a significant amount of time."""
	alm_full = np.atleast_2d(alm)
	if ainfo is None: ainfo = sharp.alm_info(nalm=alm_full.shape[-1])
	ashape, ncomp = alm_full.shape[:-2], alm_full.shape[-2]
	if deriv:
		# If we're computing derivatives, spin isn't allowed.
		# alm must be either [ntrans,nelem] or [nelem],
		# and the output will be [ntrans,2,ny,nx] or [2,ny,nx]
		ashape = ashape + (ncomp,)
		ncomp = 2
	tmap   = make_projectable_map_by_pos(pos, ainfo.lmax, ashape+(ncomp,), oversample, alm.real.dtype)
	alm2map_cyl(alm, tmap, ainfo=ainfo, spin=spin, deriv=deriv, direct=True, verbose=verbose)
	# Project down on our final pixels. This will result in a slight smoothing
	res = enmap.samewcs(tmap.at(pos[:2], mode="wrap"), pos)
	# Remove any extra dimensions we added
	if alm.ndim == alm_full.ndim-1: res = res[0]
	return res

##############################
### Cylindrical transforms ###
##############################

# These assume we're using a cylindrical projection, but
# not necessarily that whole rings are covered. The coordinate
# system is extended internally if necessary. minfo is built
# internally automatically.

def alm2map_cyl(alm, map, ainfo=None, spin=[0,2], deriv=False, direct=False, copy=False, verbose=False):
	"""When called as alm2map(alm, map) projects those alms onto that map.
	alms are interpreted according to ainfo if specified.

	Possible shapes:
		alm[nelem] -> map[ny,nx]
		alm[ncomp,nelem] -> map[ncomp,ny,nx]
		alm[ntrans,ncomp,nelem] -> map[ntrans,ncomp,ny,nx]
		alm[nelem] -> map[{dy,dx},ny,nx] (deriv=True)
		alm[ntrans,nelem] -> map[ntrans,{dy,dx},ny,nx] (deriv=True)

	Spin specifies the spin of the transform. Deriv indicates whether
	we will return the derivatives rather than the map itself. If
	direct is true, the input map is assumed to already cover the whole
	sky horizontally, so that no intermediate maps need to be computed.

	If copy=True, the input map is not overwritten.
	"""
	# Work on views of alm and map with shape alm_full[ntrans,ncomp,nalm]
	# and map[ntrans,ncomp/nderiv,ny,nx] to avoid lots of if tests later.
	# We undo the reshape before returning.
	alm, ainfo = prepare_alm(alm, ainfo)
	if copy: map = map.copy()
	if direct: tmap, mslices, tslices = map, [(Ellipsis,)], [(Ellipsis,)]
	else:      tmap, mslices, tslices = make_projectable_map_cyl(map, verbose=verbose)
	if verbose: print("Performing alm2map")
	alm2map_raw(alm, tmap, ainfo, map2minfo(tmap), spin=spin, deriv=deriv)
	for mslice, tslice in zip(mslices, tslices):
		map[mslice] = tmap[tslice]
	return map

def alm2map_healpix(alm, healmap=None, ainfo=None, nside=None, spin=[0,2], deriv=False, copy=False,
		theta_min=None, theta_max=None):
	"""Projects the given alm[...,ncomp,nalm] onto the given healpix map
	healmap[...,ncomp,npix]."""
	alm, ainfo = prepare_alm(alm, ainfo)
	healmap    = prepare_healmap(healmap, nside, alm.shape[:-1], alm.real.dtype)
	nside = npix2nside(healmap.shape[-1])
	minfo = sharp.map_info_healpix(nside)
	minfo = apply_minfo_theta_lim(minfo, theta_min, theta_max)
	return alm2map_raw(alm, healmap[...,None], ainfo=ainfo, minfo=minfo,
			spin=spin, deriv=deriv, copy=copy)[...,0]

def map2alm_cyl(map, alm=None, ainfo=None, lmax=None, spin=[0,2], direct=False,
		copy=False, rtol=None, atol=None):
	"""When called as map2alm_cyl(map, alm) computes the alms corresponding
	to the given map. alms will be ordered according to ainfo if specified.
	The map must be in a cylindrical projection. If no ring weights
	can be determined, it will either use an approximation or raise an
	exception, depending on the value of tolerance, which specifies the
	maximum pixel position error allowed.

	Possible shapes:
		alm[nelem] -> map[ny,nx]
		alm[ncomp,nelem] -> map[ncomp,ny,nx]
		alm[ntrans,ncomp,nelem] -> map[ntrans,ncomp,ny,nx]

	Spin specifies the spin of the transform. If direct is true, the
	input map is assumed to already cover the whole sky horizontally,
	so that no intermediate maps need to be computed.

	If copy=True, the input alm is not overwritten.
	"""
	# Work on views of alm and map with shape alm_full[ntrans,ncomp,nalm]
	# and map[ntrans,ncomp/nderiv,ny,nx] to avoid lots of if tests later.
	# We undo the reshape before returning.
	alm, ainfo = prepare_alm(alm, ainfo, lmax, map.shape[:-2], map.dtype)
	if direct: tmap, mslices, tslices = map, [(Ellipsis,)], [(Ellipsis,)]
	else:      tmap, mslices, tslices = make_projectable_map_cyl(map)
	tmap[:] = 0
	for mslice, tslice in zip(mslices, tslices):
		tmap[tslice] = map[mslice]
	# We don't have ring weights for general cylindrical projections.
	# See if our pixelization matches one with known weights.
	minfo = match_predefined_minfo(tmap, rtol=rtol, atol=atol)
	return map2alm_raw(tmap, alm, minfo, ainfo, spin=spin, copy=copy)

def map2alm_healpix(healmap, alm=None, ainfo=None, lmax=None, spin=[0,2], copy=False,
		theta_min=None, theta_max=None):
	"""Projects the given alm[...,ncomp,nalm] onto the given healpix map
	healmap[...,ncomp,npix]."""
	alm, ainfo = prepare_alm(alm, ainfo, lmax, healmap.shape[:-1], healmap.dtype)
	nside = npix2nside(healmap.shape[-1])
	minfo = sharp.map_info_healpix(nside)
	minfo = apply_minfo_theta_lim(minfo, theta_min, theta_max)
	return map2alm_raw(healmap[...,None], alm, minfo=minfo, ainfo=ainfo,
			spin=spin, copy=copy)

######################
### Raw transforms ###
######################

# These assume the maps are already in the appropriate pixelization,
# E.g. cylindrical projection with complete equi-latitude rings.
# They assume the imap is [...,ny,nx], but these dimensions are
# flattened internally, so a healpix map could be used by adding a fake
# last axis. The map does not need to be an enmap - the world coordinate
# system is ignored as minfo handles all that.

def alm2map_raw(alm, map, ainfo, minfo, spin=[0,2], deriv=False, copy=False):
	"""Direct wrapper of libsharp's alm2map. Requires ainfo and minfo
	to already be set up, and that the map and alm must be fully compatible
	with these."""
	if copy: map = map.copy()
	alm = np.asarray(alm, dtype=np.result_type(map.dtype,1j))
	alm_full = utils.to_Nd(alm, 2 if deriv else 3)
	map_full = utils.to_Nd(map, 4)
	map_flat = map_full.reshape(map_full.shape[:-2]+(-1,))
	sht      = sharp.sht(minfo, ainfo)
	# Perform the SHT
	if deriv:
		# We need alm_full[ntrans,nalm] -> map_flat[ntrans,2,npix]
		# or alm_full[nalm] -> map_flat[2,npix]
		map_flat[:] = sht.alm2map_der1(alm_full, map_flat)
		# sharp's theta is a zenith angle, but we want a declination.
		# Actually, we may need to take into account left-handed
		# coordinates too, though I'm not sure how to detect those in
		# general.
		map_flat[:,0] = -map_flat[:,0]
	else:
		for s, i1, i2 in enmap.spin_helper(spin, map_flat.shape[1]):
			map_flat[:,i1:i2,:] = sht.alm2map(alm_full[:,i1:i2,:], map_flat[:,i1:i2,:], spin=s)
	return map

def map2alm_raw(map, alm, minfo, ainfo, spin=[0,2], copy=False):
	"""Direct wrapper of libsharp's map2alm. Requires ainfo and minfo
	to already be set up, and that the map and alm must be fully compatible
	with these."""
	if not (map.dtype == np.float32 or map.dtype == np.float64): raise TypeError("Only float32 or float64 dtype supported for shts")
	if copy: alm = alm.copy()
	alm_full = utils.to_Nd(alm, 3)
	map_full = utils.to_Nd(map, 4)
	map_flat = map_full.reshape(map_full.shape[:-2]+(-1,))
	sht      = sharp.sht(minfo, ainfo)
	for s, i1, i2 in enmap.spin_helper(spin, map_flat.shape[1]):
		alm_full[:,i1:i2,:] = sht.map2alm(map_flat[:,i1:i2,:], alm_full[:,i1:i2,:], spin=s)
	return alm

#####################
### 1d Transforms ###
#####################

def profile2harm(br, r, lmax=None, oversample=1, left=None, right=None):
	"""This is an alternative to healpy.beam2bl. In my tests it's a bit more
	accurate and about 3x faster, most of which is spent constructing
	the quadrature. It does use some interpolation internally, though, so
	there might be cases where it's less accurate. Transforms the
	function br(r) to bl(l). br has shape [...,nr], and the output will have
	shape [...,nl]. Implemented using sharp SHTs with one
	pixel per row and mmax=0. r is in radians and must be in ascending order."""
	br    = np.asarray(br)
	r     = np.asarray(r)
	# 1. We will implement this using a SHT. Start by setting up its parameters
	dr    = (r[-1]-r[0])/(len(r)-1)
	n     = utils.nint(np.pi/dr)
	m     = int(np.ceil(r[-1]/dr))
	minfo = sharp.map_info_clenshaw_curtis(n*oversample, nphi=1)
	minfo = minfo.select_rows(np.arange(m))
	if lmax is None: lmax = n//2-1
	ainfo = sharp.alm_info(lmax=lmax, mmax=0)
	sht   = sharp.sht(minfo, ainfo)
	# 2. Interpolate br to the minfo geometry. Simple linear interpolation.
	l     = np.arange(lmax+1)
	npre  = np.prod(br.shape[:-1], dtype=int)
	harm  = np.zeros((npre,lmax+1),br.dtype)
	alm   = np.zeros(ainfo.nelem, np.result_type(br,0j))
	# This is to support br[...,nr] instead of just br[nr]
	for i, br_single in enumerate(br.reshape(npre,-1)):
		map = np.interp(minfo.theta, r, br_single, left=left, right=right)
		sht.map2alm(map, alm)
		harm[i] = alm.real * (4*np.pi/(2*l+1))**0.5
	harm = harm.reshape(br.shape[:-1] + (harm.shape[-1],))
	return harm

def harm2profile(bl, r):
	"""The inverse of profile2beam or healpy.beam2bl. *Much* faster
	than these (150x faster in my test case). Should be exact too."""
	bl = np.asarray(bl)
	r  = np.asarray(r)
	rtype = bl.reshape(-1)[0].real.dtype
	minfo = sharp.map_info(theta=r, nphi=1)
	ainfo = sharp.alm_info(lmax=bl.size-1, mmax=0)
	sht   = sharp.sht(minfo, ainfo)
	l     = np.arange(bl.shape[-1])
	alm   = bl * ((2*l+1)/(4*np.pi))**0.5 + 0j
	br    = np.zeros(bl.shape[:-1]+(r.size,), rtype)
	for a, b in zip(alm.reshape(-1, alm.shape[-1]), br.reshape(-1, br.shape[-1])):
		sht.alm2map(a,b)
	return br

### Helper function ###

def make_projectable_map_cyl(map, verbose=False):
	"""Given an enmap in a cylindrical projection, return a map with
	the same pixelization, but extended to cover a whole band in phi
	around the sky. Also returns the slice required to recover the
	input map from the output map."""
	# First check if we need flipping. Sharp wants theta,phi increasing,
	# which means dec decreasing and ra increasing.
	flipx = map.wcs.wcs.cdelt[0] < 0
	flipy = map.wcs.wcs.cdelt[1] > 0
	if flipx: map = map[...,:,::-1]
	if flipy: map = map[...,::-1,:]
	# Then check if the map satisfies the lat-ring requirements
	ny, nx = map.shape[-2:]
	vy,vx = enmap.pix2sky(map.shape, map.wcs, [np.arange(ny),np.zeros(ny)])
	hy,hx = enmap.pix2sky(map.shape, map.wcs, [np.zeros(nx),np.arange(nx)])
	dx    = hx[1:]-hx[:-1]
	dx    = dx[np.isfinite(dx)] # Handle overextended coordinates

	if not np.allclose(dx,dx[0]): raise ShapeError("Map must have constant phi spacing")
	nphi = utils.nint(2*np.pi/dx[0])
	if not np.allclose(2*np.pi/nphi,dx[0]): raise ShapeError("Pixels must evenly circumference")
	if not np.allclose(vx,vx[0]): raise ShapeError("Different phi0 per row indicates non-cylindrical enmap")
	phi0 = vx[0]
	# Make a map with the same geometry covering a whole band around the sky
	# We can do this simply by extending it in the positive pixel dimension.
	oshape = map.shape[:-1]+(nphi,)
	owcs   = map.wcs
	# Our input map could in theory cover multiple copies of the sky, which
	# would require us to copy out multiple slices.
	nslice = (nx+nphi-1)//nphi
	islice, oslice = [], []
	def negnone(x): return x if x >= 0 else None
	for i in range(nslice):
		# i1:i2 is the range of pixels in the original map to use
		i1, i2 = i*nphi, min((i+1)*nphi,nx)
		islice.append((Ellipsis, slice(i1,i2)))
		# yslice and xslice give the range of pixels in our temporary map to use.
		# This is 0:(i2-i1) if we're not flipping, but if we flip we count from
		# the opposite direction: nx-1:nx-1-(i2-i1):-1
		yslice = slice(-1,None,-1)  if flipy else slice(None)
		xslice = slice(nx-1,negnone(nx-1-(i2-i1)),-1) if flipx else slice(0,i2-i1)
		oslice.append((Ellipsis,yslice,xslice))
	if verbose: print("Allocating shape %s dtype %s intermediate map" % (str(oshape),np.dtype(map.dtype).char))
	return enmap.empty(oshape, owcs, dtype=map.dtype), islice, oslice

def make_projectable_map_by_pos(pos, lmax, dims=(), oversample=2.0, dtype=float, verbose=False):
	"""Make a map suitable as an intermediate step in projecting alms up to
	lmax on to the given positions. Helper function for alm2map."""
	# First find the theta range of the pixels, with a 10% margin
	ra_ref   = np.mean(pos[1])/utils.degree
	decrange = np.array([np.min(pos[0]),np.max(pos[0])])
	decrange = (decrange-np.mean(decrange))*1.1+np.mean(decrange)
	decrange = np.array([max(-np.pi/2,decrange[0]),min(np.pi/2,decrange[1])])
	decrange /= utils.degree
	wdec = np.abs(decrange[1]-decrange[0])
	# The shortest wavelength in the alm is about 2pi/lmax. We need at least
	# two samples per mode.
	res = 180./lmax/oversample
	# Set up an intermediate coordinate system for the SHT. We will use
	# CAR coordinates conformal on the equator, with a pixel on each pole.
	# This will give it clenshaw curtis pixelization.
	nx    = utils.nint(360/res)
	nytot = utils.nint(180/res)
	# First set up the pixelization for the whole sky. Negative cdelt to
	# make sharp extra happy. Not really necessary, but makes some things
	# simpler later.
	wcs   = wcsutils.WCS(naxis=2)
	wcs.wcs.ctype = ["RA---CAR","DEC--CAR"]
	wcs.wcs.crval = [ra_ref,0]
	wcs.wcs.cdelt = [360./nx,-180./nytot]
	wcs.wcs.crpix = [nx/2.0+1,nytot/2.0+1]
	# Then find the subset that includes the dec range we want
	y1= utils.nint(wcs.wcs_world2pix(0,decrange[0],0)[1])
	y2= utils.nint(wcs.wcs_world2pix(0,decrange[1],0)[1])
	y1, y2 = min(y1,y2), max(y1,y2)
	# Offset wcs to start at our target range
	ny = y2-y1
	wcs.wcs.crpix[1] -= y1
	# Construct the map. +1 to put extra pixel at pole when we are fullsky
	if verbose: print("Allocating shape %s dtype %s intermediate map" % (dims+(ny+1,nx),np.dtype(dtype).char))
	tmap = enmap.zeros(dims+(ny+1,nx),wcs,dtype=dtype)
	return tmap

def map2minfo(m):
	"""Given an enmap with constant-latitude rows and constant longitude
	intervals, return a corresponding sharp map_info."""
	theta  = np.pi/2 - m[...,:,:1].posmap()[0,:,0]
	# Slice to make calculation faster. Could have just queried m.wcs cirectly here
	# instead. Offset by 1 away from bottom to avoid any pole-related problems.
	phi0   = m[...,1:2,0:1].posmap()[1,0,0]
	nphi   = m.shape[-1]
	return sharp.map_info(theta, nphi, phi0)

def match_predefined_minfo(m, rtol=None, atol=None):
	"""Given an enmap with constant-latitude rows and constant longitude
	intervals, return the libsharp predefined minfo with ringweights that's
	the closest match to our pixelization."""
	if rtol is None: rtol = 1e-3*utils.arcmin
	if atol is None: atol = 1.0*utils.arcmin
	# Make sure the colatitude ascends
	flipy  = m.wcs.wcs.cdelt[1] > 0
	if flipy: m = m[...,::-1,:]
	theta  = np.pi/2 - m[...,:,:1].posmap()[0,:,0]
	phi0   = m[...,1:2,0:1].posmap()[1,0,0]
	ntheta, nphi = m.shape[-2:]
	# First find out how many lat rings there are in the whole sky.
	# Find the first and last pixel center inside bounds
	y1   = int(np.round(m.sky2pix([np.pi/2,0])[0]))
	y2   = int(np.round(m.sky2pix([-np.pi/2,0])[0]))
	phi0 = m.pix2sky([0,0])[1]
	ny   = utils.nint(y2-y1+1)
	nx   = utils.nint(np.abs(360./m.wcs.wcs.cdelt[0]))
	# Define our candidate pixelizations
	minfos = []
	for i in range(-1,2):
		#minfos.append(sharp.map_info_gauss_legendre(ny+i, nx, phi0))
		minfos.append(sharp.map_info_clenshaw_curtis(ny+i, nx, phi0))
		minfos.append(sharp.map_info_fejer1(ny+i, nx, phi0))
		minfos.append(sharp.map_info_fejer2(ny+i, nx, phi0))
		minfos.append(sharp.map_info_mw(ny+i, nx, phi0))
	# For each pixelization find the first ring in the map
	aroffs, scores, minfos2 = [], [], []
	for minfo in minfos:
		# Find theta closest to our first theta
		i1 = np.argmin(np.abs(theta[0]-minfo.theta))
		# If we're already on the full sky, the the +1
		# pixel alternative will not work.
		if i1+len(theta) > minfo.theta.size: continue
		# Find the largest theta offset for all y in our input map
		offs = theta-minfo.theta[i1:i1+len(theta)]
		aoff = np.max(np.abs(offs))
		# Find the largest offset after applying a small pointing offset
		roff = np.max(np.abs(offs-np.mean(offs)))
		aroffs.append([aoff,roff,i1])
		scores.append(aoff/atol + roff/rtol)
		minfos2.append(minfo)
	# Choose the one with the lowest score (lowest mismatch)
	best  = np.argmin(scores)
	aoff, roff, i1 = aroffs[best]
	i2 = i1+ntheta
	if not aoff < atol: raise ShapeError("Could not find a map_info with predefined weights matching input map (abs offset %e >= %e)" % (aoff, atol))
	if not roff < rtol: raise ShapeError("Could not find a map_info with predefined weights matching input map (%rel offset e >= %e)" % (aoff, atol))
	minfo = minfos2[best]
	# Modify the minfo to restrict it to only the rows contained in m
	minfo_cut = sharp.map_info(
			minfo.theta[i1:i2],  minfo.nphi[i1:i2], minfo.phi0[i1:i2],
			minfo.offsets[i1:i2]-minfo.offsets[i1], minfo.stride[i1:i2],
			minfo.weight[i1:i2])
	if flipy:
		# Actual map is flipped in y relative to the one we computed the map info
		minfo_cut = sharp.map_info(
				minfo_cut.theta[::-1], minfo_cut.nphi[::-1], minfo_cut.phi0[::-1],
				minfo_cut.offsets[:], minfo_cut.stride[:], minfo_cut.weight[::-1])
	# Phew! Return the result
	return minfo_cut

def npix2nside(npix):
	return utils.nint((npix/12)**0.5)

def prepare_alm(alm=None, ainfo=None, lmax=None, pre=(), dtype=np.float64):
	"""Set up alm and ainfo based on which ones of them are available."""
	if alm is None:
		if ainfo is None:
			if lmax is None:
				raise ValueError("prepare_alm needs either alm, ainfo or lmax to be specified")
			ainfo = sharp.alm_info(lmax)
		alm = np.zeros(pre+(ainfo.nelem,), dtype=np.result_type(dtype,0j))
	if ainfo is None:
		ainfo = sharp.alm_info(nalm=alm.shape[-1])
	return alm, ainfo

def prepare_healmap(healmap, nside=None, pre=(), dtype=np.float64):
	if healmap is not None: return healmap
	return np.zeros(pre + (12*nside**2,), dtype)

def apply_minfo_theta_lim(minfo, theta_min=None, theta_max=None):
	if theta_min is None and theta_max is None: return minfo
	mask = np.full(minfo.nrow, True, bool)
	if theta_min is not None: mask &= minfo.theta >= theta_min
	if theta_max is not None: mask &= minfo.theta <= theta_max
	return minfo.select_rows(mask)

def fill_gauss(arr, bsize=0x10000):
	rtype = np.zeros([0],arr.dtype).real.dtype
	arr   = arr.reshape(-1).view(rtype)
	for i in range(0, arr.size, bsize):
		arr[i:i+bsize] = np.random.standard_normal(min(bsize,arr.size-i))

def prepare_ps(ps, ainfo=None, lmax=None):
	ps    = np.asarray(ps)
	if ainfo is None:
		if lmax is None: lmax = ps.shape[-1]-1
		if lmax > ps.shape[-1]-1: ps = pad_spectrum(ps, lmax)
		ainfo = sharp.alm_info(lmax)
	if   ps.ndim == 1: wps = ps[None,None]
	elif ps.ndim == 2: wps = powspec.sym_expand(ps, scheme="diag")
	elif ps.ndim == 3: wps = ps
	else: raise ValueError("power spectrum must be [nl], [nspec,nl] or [ncomp,ncomp,nl]")
	return wps, ainfo

def rand_alm_white(ainfo, pre=None, alm=None, seed=None, dtype=np.complex128, m_major=True):
	if seed is not None:     np.random.seed(seed)
	if alm is None:
		if pre is None: alm = np.empty(ainfo.nelem, dtype)
		else:           alm = np.empty(tuple(pre)+(ainfo.nelem,), dtype)
	fill_gauss(alm)
	# Transpose numbers to make them m-major.
	if m_major: ainfo.transpose_alm(alm,alm)
	return alm

def almxfl(alm,lfilter=None,ainfo=None):
	"""Filter alms isotropically. Unlike healpy (at time of writing),
	this function allows leading dimensions in the alm, and also allows
	the filter to be specified as a function instead of an array.

	Args:
	    alm: (...,N) ndarray of spherical harmonic alms
	    lfilter: either an array containing the 1d filter to apply starting with ell=0
<<<<<<< HEAD
    	and separated by delta_ell=1, or a function mapping multipole ell to the 
	    filtering expression.
	    ainfo: 	If ainfo is provided, it is an alm_info describing the layout 
     	of the input alm. Otherwise it will be inferred from the alm itself.
=======
	    and separated by delta_ell=1, or a function mapping multipole ell to the 
	    filtering expression.
	    ainfo: If ainfo is provided, it is an alm_info describing the layout 
	    of the input alm. Otherwise it will be inferred from the alm itself.
>>>>>>> 76b064f2

	Returns:
	    falm: The filtered alms a_{l,m} * lfilter(l)
	"""
	alm   = np.asarray(alm)
	ainfo = sharp.alm_info(nalm=alm.shape[-1]) if ainfo is None else ainfo
	if callable(lfilter):
		l = np.arange(ainfo.lmax+1.0)
		lfilter = lfilter(l)
	return ainfo.lmul(alm, lfilter)

def filter(imap,lfilter,ainfo=None,lmax=None):
	"""Filter a map isotropically by a function.
	Returns alm2map(map2alm(alm * lfilt(ell),lmax))

	Args:
	    imap: (...,Ny,Nx) ndmap stack of enmaps.
	    lmax: integer specifying maximum multipole beyond which the alms are zeroed
	    lfilter: either an array containing the 1d filter to apply starting with ell=0
<<<<<<< HEAD
    	and separated by delta_ell=1, or a function mapping multipole ell to the 
	    filtering expression.
	    ainfo: 	If ainfo is provided, it is an alm_info describing the layout 
=======
	    and separated by delta_ell=1, or a function mapping multipole ell to the 
	    filtering expression.
	    ainfo: If ainfo is provided, it is an alm_info describing the layout 
>>>>>>> 76b064f2
	of the input alm. Otherwise it will be inferred from the alm itself.

	Returns:
	    omap: (...,Ny,Nx) ndmap stack of filtered enmaps
	"""
	return alm2map(almxfl(map2alm(imap,ainfo=ainfo,lmax=lmax,spin=0),lfilter=lfilter,ainfo=ainfo),enmap.empty(imap.shape,imap.wcs,dtype=imap.dtype),spin=0,ainfo=ainfo)
<<<<<<< HEAD
	
=======
>>>>>>> 76b064f2


def alm2cl(alm, alm2=None, ainfo=None):
	"""Compute the power spectrum for alm, or if alm2 is given, the cross-spectrum
	between alm and alm2, which must broadcast. 

	Some example usage, where the notation a[{x,y,z},n,m] specifies that the array
	a has shape [3,n,m], and the 3 entries in the first axis should be interpreted
	as x, y and z respectively.

	1. cl[nl] = alm2cl(alm[nalm])
	   This just computes the standard power spectrum of the given alm, resulting in
	   a single 1d array.
	2. cl[nl] = alm2cl(alm1[nalm], alm2[nalm])
	   This compues the 1d cross-spectrum between the 1d alms alm1 and alm2.
	3. cl[{T,E,B},{T,E,B},nl] = alm2cl(alm[{T,E,B},None,nalm], alm[None,{T,E,B},nalm])
	   This computes the 3x3 polarization auto-spectrum for a 2d polarized alm.
	4. cl[{T,E,B},{T,E,B},nl] = alm2cl(alm1[{T,E,B},None,nalm], alm2[None,{T,E,B},nalm])
	   As above, but gives the 3x3 polarization cross-spectrum between two 2d alms.

	The output is in the shape one would expect from numpy broadcasting. For example,
	in the last example, the TE power spectrum would be found in cl[0,1], and the
	ET power spectrum (which is different for the cross-spectrum case) is in cl[1,0].
	If a Healpix-style compressed spectrum is desired, use pixell.powspec.sym_compress.
	"""
	alm = np.asarray(alm)
	ainfo = sharp.alm_info(nalm=alm.shape[-1]) if ainfo is None else ainfo
	return ainfo.alm2cl(alm, alm2=alm2)<|MERGE_RESOLUTION|>--- conflicted
+++ resolved
@@ -581,17 +581,10 @@
 	Args:
 	    alm: (...,N) ndarray of spherical harmonic alms
 	    lfilter: either an array containing the 1d filter to apply starting with ell=0
-<<<<<<< HEAD
-    	and separated by delta_ell=1, or a function mapping multipole ell to the 
-	    filtering expression.
-	    ainfo: 	If ainfo is provided, it is an alm_info describing the layout 
-     	of the input alm. Otherwise it will be inferred from the alm itself.
-=======
 	    and separated by delta_ell=1, or a function mapping multipole ell to the 
 	    filtering expression.
 	    ainfo: If ainfo is provided, it is an alm_info describing the layout 
 	    of the input alm. Otherwise it will be inferred from the alm itself.
->>>>>>> 76b064f2
 
 	Returns:
 	    falm: The filtered alms a_{l,m} * lfilter(l)
@@ -611,25 +604,15 @@
 	    imap: (...,Ny,Nx) ndmap stack of enmaps.
 	    lmax: integer specifying maximum multipole beyond which the alms are zeroed
 	    lfilter: either an array containing the 1d filter to apply starting with ell=0
-<<<<<<< HEAD
-    	and separated by delta_ell=1, or a function mapping multipole ell to the 
-	    filtering expression.
-	    ainfo: 	If ainfo is provided, it is an alm_info describing the layout 
-=======
 	    and separated by delta_ell=1, or a function mapping multipole ell to the 
 	    filtering expression.
 	    ainfo: If ainfo is provided, it is an alm_info describing the layout 
->>>>>>> 76b064f2
 	of the input alm. Otherwise it will be inferred from the alm itself.
 
 	Returns:
 	    omap: (...,Ny,Nx) ndmap stack of filtered enmaps
 	"""
 	return alm2map(almxfl(map2alm(imap,ainfo=ainfo,lmax=lmax,spin=0),lfilter=lfilter,ainfo=ainfo),enmap.empty(imap.shape,imap.wcs,dtype=imap.dtype),spin=0,ainfo=ainfo)
-<<<<<<< HEAD
-	
-=======
->>>>>>> 76b064f2
 
 
 def alm2cl(alm, alm2=None, ainfo=None):
