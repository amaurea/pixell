--- conflicted
+++ resolved
@@ -1284,40 +1284,25 @@
 		m[pix_bad[:,0],pix_bad[:,1]] = val_ipol
 	return omap
 
-<<<<<<< HEAD
-def calc_window(shape, scale=1):
-	"""Compute fourier-space window function. Since the
-	window function is separable, it is returned as an x and y part,
-	such that window = wy[:,None]*wx[None,:].
-	The scale argument can be used to calculate the pixel window
-	at non-native resolutions. For example, with scale=2 you will
-	get the pixwin for a map with twice the resolution"""
-	wy = np.sinc(np.fft.fftfreq(shape[-2])/scale)
-	wx = np.sinc(np.fft.fftfreq(shape[-1])/scale)
-	return wy, wx
-
-def apply_window(emap, pow=1.0, scale=1):
-	"""Apply the pixel window function to the specified power to the map,
-	returning a modified copy. Use pow=-1 to unapply the pixel window."""
-	wy, wx = calc_window(emap.shape, scale=scale)
-=======
-def calc_window(shape, order=0):
+def calc_window(shape, order=0, scale=1):
 	"""Compute fourier-space pixel window function. Since the
 	window function is separable, it is returned as an x and y part,
 	such that window = wy[:,None]*wx[None,:]. By default the pixel
 	window for interpolation order 0 mapmaking (nearest neighbor)
-	is returned. Pass 1 for bilinear mapmaking's pixel window."""
-	wy = utils.pixwin_1d(np.fft.fftfreq(shape[-2]), order=order)
-	wx = utils.pixwin_1d(np.fft.fftfreq(shape[-1]), order=order)
+	is returned. Pass 1 for bilinear mapmaking's pixel window.
+	The scale argument can be used to calculate the pixel window
+	at non-native resolutions. For example, with scale=2 you will
+	get the pixwin for a map with twice the resolution"""
+	wy = utils.pixwin_1d(np.fft.fftfreq(shape[-2], scale), order=order)
+	wx = utils.pixwin_1d(np.fft.fftfreq(shape[-1], scale), order=order)
 	return wy, wx
 
-def apply_window(emap, pow=1.0, order=0):
+def apply_window(emap, pow=1.0, order=0, scale=1):
 	"""Apply the pixel window function to the specified power to the map,
 	returning a modified copy. Use pow=-1 to unapply the pixel window.
 	By default the pixel window for interpolation order 0 mapmaking
 	(nearest neighbor) is applied. Pass 1 for bilinear mapmaking's pixel window."""
-	wy, wx = calc_window(emap.shape, order=order)
->>>>>>> e3277d2d
+	wy, wx = calc_window(emap.shape, order=order, scale=scale)
 	return ifft(fft(emap) * wy[:,None]**pow * wx[None,:]**pow).real
 
 def samewcs(arr, *args):
