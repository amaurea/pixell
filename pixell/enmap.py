from __future__ import print_function
import numpy as np, scipy.ndimage, warnings, astropy.io.fits, sys, time
from . import utils, wcsutils, powspec, fft as enfft

# Things that could be improved:
#  1. We assume exactly 2 WCS axes in spherical projection in {dec,ra} order.
#     It would be nice to support other configurations too. I have for example
#     needed [det,ra] or even [time,det,ra]. Adding support for this would
#     probably necessitate breaking backwards compatibility due to units.
#     WCS uses the units specified in the fits file, but I use radians.
#     Once we allos non-degree axes, the simple pi/180 conversion I use
#     won't work for all axes. It is simpler to just go with the flow and
#     use the same units as wcs. I need to think about how this would
#     interact with fourier units. Also, reordering or removing axes
#     can be difficult. I disallow that now, but for > 2 wcs dimensions,
#     these would be useful operations.
#  2. Passing around shape, wcs, dtype all the time is tedious. A simple
#     geometry object would make this less tedious, as long as it is
#     simple to override individual properties.

# Python 2/3 compatibility
try: basestring
except NameError: basestring = str

# PyFits uses row-major ordering, i.e. C ordering, while the fits file
# itself uses column-major ordering. So an array which is (ncomp,ny,nx)
# will be (nx,ny,ncomp) in the file. This means that the axes in the ndmap
# will be in the opposite order of those in the wcs object.
class ndmap(np.ndarray):
	"""Implements (stacks of) flat, rectangular, 2-dimensional maps as a dense
	numpy array with a fits WCS. The axes have the reverse ordering as in the
	fits file, and hence the WCS object. This class is usually constructed by
	using one of the functions following it, much like numpy arrays. We assume
	that the WCS only has two axes with unit degrees. The ndmap itself uses
	radians for everything."""
	def __new__(cls, arr, wcs):
		"""Wraps a numpy and bounding box into an ndmap."""
		obj = np.asarray(arr).view(cls)
		obj.wcs = wcs.deepcopy()
		return obj
	def __array_finalize__(self, obj):
		if obj is None: return
		self.wcs = getattr(obj, "wcs", None)
	def __repr__(self):
		return "ndmap(%s,%s)" % (np.asarray(self), wcsutils.describe(self.wcs))
	def __str__(self): return repr(self)
	def __array_wrap__(self, arr, context=None):
		if arr.ndim < 2: return arr
		return ndmap(arr, self.wcs)
	def copy(self, order='K'):
		return ndmap(np.copy(self,order), self.wcs)
	def sky2pix(self, coords, safe=True, corner=False): return sky2pix(self.shape, self.wcs, coords, safe, corner)
	def pix2sky(self, pix,    safe=True, corner=False): return pix2sky(self.shape, self.wcs, pix,    safe, corner)
	def box(self, corner=True): return box(self.shape, self.wcs, corner=corner)
	def pixbox_of(self,oshape,owcs): return pixbox_of(self.wcs, oshape,owcs)
	def posmap(self, safe=True, corner=False, separable=False, dtype=np.float64): return posmap(self.shape, self.wcs, safe=safe, corner=corner, separable=separable, dtype=dtype)
	def pixmap(self): return pixmap(self.shape, self.wcs)
	def lmap(self, oversample=1): return lmap(self.shape, self.wcs, oversample=oversample)
	def lform(self, shift=True): return lform(self, shift=shift)
	def modlmap(self, oversample=1): return modlmap(self.shape, self.wcs, oversample=oversample)
	def modrmap(self, ref="center", safe=True, corner=False): return modrmap(self.shape, self.wcs, ref=ref, safe=safe, corner=corner)
	def lbin(self, bsize=None, brel=1.0, return_nhit=False): return lbin(self, bsize=bsize, brel=brel, return_nhit=return_nhit)
	def rbin(self, center=[0,0], bsize=None, brel=1.0, return_nhit=False): return rbin(self, center=center, bsize=bsize, brel=brel, return_nhit=return_nhit)
	def area(self): return area(self.shape, self.wcs)
	def pixsize(self): return pixsize(self.shape, self.wcs)
	def pixshape(self, signed=False): return pixshape(self.shape, self.wcs, signed=signed)
	def pixsizemap(self): return pixsizemap(self.shape, self.wcs)
	def pixshapemap(self): return pixshapemap(self.shape, self.wcs)
	def extent(self, method="auto", signed=False): return extent(self.shape, self.wcs, method=method, signed=signed)
	@property
	def preflat(self):
		"""Returns a view of the map with the non-pixel dimensions flattened."""
		return self.reshape(-1, self.shape[-2], self.shape[-1])
	@property
	def npix(self): return np.product(self.shape[-2:])
	@property
	def geometry(self): return self.shape, self.wcs
	def resample(self, oshape, off=(0,0), method="fft", mode="wrap", corner=False, order=3): return resample(self, oshape, off=off, method=method, mode=mode, corner=corner, order=order)
	def project(self, shape, wcs, order=3, mode="constant", cval=0, prefilter=True, mask_nan=False, safe=True): return project(self, shape, wcs, order, mode=mode, cval=cval, prefilter=prefilter, mask_nan=mask_nan, safe=safe)
	def extract(self, shape, wcs, omap=None, wrap="auto", op=lambda a,b:b, cval=0, iwcs=None, reverse=False): return extract(self, shape, wcs, omap=omap, wrap=wrap, op=op, cval=cval, iwcs=iwcs, reverse=reverse)
	def extract_pixbox(self, pixbox, omap=None, wrap="auto", op=lambda a,b:b, cval=0, iwcs=None, reverse=False): return extract_pixbox(self, pixbox, omap=omap, wrap=wrap, op=op, cval=cval, iwcs=iwcs, reverse=reverse)
	def insert(self, imap, wrap="auto", op=lambda a,b:b, cval=0, iwcs=None): return insert(self, imap, wrap=wrap, op=op, cval=cval, iwcs=iwcs)
	def insert_at(self, pix, imap, wrap="auto", op=lambda a,b:b, cval=0, iwcs=None): return insert_at(self, pix, imap, wrap=wrap, op=op, cval=cval, iwcs=iwcs)
	def at(self, pos, order=3, mode="constant", cval=0.0, unit="coord", prefilter=True, mask_nan=False, safe=True): return at(self, pos, order, mode=mode, cval=0, unit=unit, prefilter=prefilter, mask_nan=mask_nan, safe=safe)
	def autocrop(self, method="plain", value="auto", margin=0, factors=None, return_info=False): return autocrop(self, method, value, margin, factors, return_info)
	def apod(self, width, profile="cos", fill="zero"): return apod(self, width, profile=profile, fill=fill)
	def stamps(self, pos, shape, aslist=False): return stamps(self, pos, shape, aslist=aslist)
	def distance_from(self, points, omap=None, odomains=None, domains=False, method="bubble", rmax=None, step=1024): return distance_from(self.shape, self.wcs, points, omap=omap, odomains=odomains, domains=domains, method=method, rmax=rmax, step=step)
	def distance_transform(self, omap=None, rmax=None): return distance_transform(self, omap=omap, rmax=rmax)
	def labeled_distance_transform(self, omap=None, odomains=None, rmax=None): return labeled_distance_transform(self, omap=omap, odomains=odomains, rmax=rmax)
	@property
	def plain(self): return ndmap(self, wcsutils.WCS(naxis=2))
	def padslice(self, box, default=np.nan): return padslice(self, box, default=default)
	def center(self): return center(self.shape,self.wcs)
	def downgrade(self, factor, op=np.mean): return downgrade(self, factor, op=op)
	def upgrade(self, factor): return upgrade(self, factor)
	def fillbad(self, val=0, inplace=False): fillbad(self, val=val, inplace=inplace)
	def to_healpix(self, nside=0, order=3, omap=None, chunk=100000, destroy_input=False):
		return to_healpix(self, nside=nside, order=order, omap=omap, chunk=chunk, destroy_input=destroy_input)
	def to_flipper(self, omap=None, unpack=True): return to_flipper(self, omap=omap, unpack=unpack)
	def __getitem__(self, sel):
		# Split sel into normal and wcs parts.
		sel1, sel2 = utils.split_slice(sel, [self.ndim-2,2])
		# If any wcs-associated indices are None, then we don't know how to update the
		# wcs, and assume the user knows what it's doing
		if any([s is None for s in sel2]):
			return ndmap(np.ndarray.__getitem__(self, sel), self.wcs)
		if len(sel2) > 2:
			raise IndexError("too many indices")
		# If the wcs slice includes direct indexing, so that wcs
		# axes are lost, then degrade to a normal numpy array,
		# since this class assumes that the two last axes are
		# wcs axes.
		if any([type(s) is not slice for s in sel2]):
			return np.asarray(self)[sel]
		# Otherwise we will return a full ndmap, including a
		# (possibly) sliced wcs.
		_, wcs = slice_geometry(self.shape[-2:], self.wcs, sel2)
		return ndmap(np.ndarray.__getitem__(self, sel), wcs)
	def __getslice__(self, a, b=None, c=None): return self[slice(a,b,c)]
	def submap(self, box, mode=None, wrap="auto"):
		"""Extract the part of the map inside the given coordinate box
		box : array_like
			The [[fromy,fromx],[toy,tox]] bounding box to select.
			The resulting map will have a bounding box as close
			as possible to this, but will differ slightly due to
			the finite pixel size.
		mode : str
			How to handle partially selected pixels:
			 "round": round bounds using standard rules
			 "floor": both upper and lower bounds will be rounded down
			 "ceil":  both upper and lower bounds will be rounded up
			 "inclusive": lower bounds are rounded down, and upper bounds up
			 "exclusive": lower bounds are rounded up, and upper bounds down"""
		return submap(self, box, mode=mode, wrap=wrap)
	def subinds(self, box, mode=None, cap=True):
		return subinds(self.shape, self.wcs, box=box, mode=mode, cap=cap)
	def write(self, fname, fmt=None):
		write_map(fname, self, fmt=fmt)

def submap(map, box, mode=None, wrap="auto", iwcs=None):
	"""Extract the part of the map inside the given coordinate box
	box : array_like
		The [[fromy,fromx],[toy,tox]] bounding box to select.
		The resulting map will have a bounding box as close
		as possible to this, but will differ slightly due to
		the finite pixel size.
	mode : str
		How to handle partially selected pixels:
		 "round": round bounds using standard rules
		 "floor": both upper and lower bounds will be rounded down
		 "ceil":  both upper and lower bounds will be rounded up
		 "inclusive": lower bounds are rounded down, and upper bounds up
		 "exclusive": lower bounds are rounded up, and upper bounds down
		The iwcs argument allows the wcs to be overriden. This is usually
		not necessary."""
	if iwcs is None: iwcs = map.wcs
	ibox   = subinds(map.shape, iwcs, box, mode=mode, cap=False)
	def helper(b):
		if b[2] >= 0: return False, slice(b[0],b[1],b[2])
		else:         return True,  slice(b[1]-b[2],b[0]-b[2],-b[2])
	yflip, yslice = helper(ibox[:,0])
	xflip, xslice = helper(ibox[:,1])
	oshape, owcs = slice_geometry(map.shape, iwcs, (yslice, xslice), nowrap=True)
	omap = extract(map, oshape, owcs, wrap=wrap, iwcs=iwcs)
	# Unflip if neccessary
	if yflip: omap = omap[...,::-1,:]
	if xflip: omap = omap[...,:,::-1]
	return omap

def subinds(shape, wcs, box, mode=None, cap=True, noflip=False):
	"""Helper function for submap. Translates the bounding
	box provided into a pixel units. Assumes rectangular
	coordinates.

	When translated to box into pixels, the result will in general have
	fractional pixels, which need to be rounded before we can do any slicing.
	To get as robust results as possible, we want
	 1. two boxes that touch should results in iboxses that also touch.
	    This means that upper and lower bounds must be handled consistently.
	    inclusive and exclusive modes break this, and should be used with caution.
	 2. tiny floating point errors should not usually be able to cause
	    the ibox to change. Most boxes will have some simple fraction of
	    a whole degree, and most have pixels with centers at a simple fraction
	    of a whole degree. Hence, it is likely that box edges will fall
	    almost exactly on an integer pixel value. floor and ceil will
	    then move us around by a whole pixel based on tiny numerical
	    jitter around this value. Hence these should be used with caution.
	These concerns leave us with mode = "round" as the only generally
	safe alternative, which is why it's default.
	"""
	if mode is None: mode = "round"
	box = np.asarray(box)
	# Translate the box to pixels
	bpix = skybox2pixbox(shape, wcs, box, include_direction=True)
	if noflip:
		for b in bpix.T:
			if b[2] < 0: b[:] = [b[1],b[0],-b[2]]
	if   mode == "round": bpix = np.round(bpix)
	elif mode == "floor": bpix = np.floor(bpix)
	elif mode == "ceil":  bpix = np.ceil(bpix)
	elif mode == "inclusive": bpix = [np.floor(bpix[0]),np.ceil (bpix[1]), bpix[2]]
	elif mode == "exclusive": bpix = [np.ceil (bpix[0]),np.floor(bpix[1]), bpix[2]]
	else: raise ValueError("Unrecognized mode '%s' in subinds" % str(mode))
	bpix = np.array(bpix, int)
	if cap:
		# Make sure we stay inside our map bounds
		for b, n in zip(bpix.T,shape[-2:]):
			if b[2] > 0: b[:2] = [max(b[0],  0),min(b[1], n)]
			else:        b[:2] = [min(b[0],n-1),max(b[1],-1)]
	return bpix

def slice_geometry(shape, wcs, sel, nowrap=False):
	"""Slice a geometry specified by shape and wcs according to the
	slice sel. Returns a tuple of the output shape and the correponding
	wcs."""
	wcs = wcs.deepcopy()
	pre, shape = shape[:-2], shape[-2:]
	oshape = np.array(shape)
	# The wcs object has the indices in reverse order
	for i,s in enumerate(sel[-2:]):
		s = utils.expand_slice(s, shape[i], nowrap=nowrap)
		j = -1-i
		start = s.start if s.step > 0 else s.start + 1
		wcs.wcs.crpix[j] -= start+0.5
		wcs.wcs.crpix[j] /= s.step
		wcs.wcs.cdelt[j] *= s.step
		wcs.wcs.crpix[j] += 0.5
		oshape[i] = (s.stop-s.start+s.step-np.sign(s.step))//s.step
	return tuple(pre)+tuple(oshape), wcs

def scale_geometry(shape, wcs, scale):
	scale  = np.zeros(2)+scale
	oshape = tuple(shape[:-2])+tuple(utils.nint(shape[-2:]*scale))
	owcs   = wcsutils.scale(wcs, scale, rowmajor=True)
	return oshape, owcs

def get_unit(wcs):
	return utils.degree

class Geometry:
	def __init__(self, shape, wcs=None):
		try: self.shape, self.wcs = shape.shape, shape.wcs
		except AttributeError: self.shape, self.wcs = shape, wcs
		assert wcs is not None, "Geometry __init__ needs either a Geometry object or a shape, wcs pair"
	# Make it behave a bit like a tuple, so we can use it interchangably with a shape, wcs pair
	# for compatibility
	def __len__(self): return 2
	def __iter__(self):
		yield self.shape
		yield self.wcs
	def __getitem__(self, sel):
		if not isinstance(sel,tuple): sel = (sel,)
		shape, wcs = slice_geometry(self.shape, self.wcs, sel)
		return Geometry(shape, wcs)
	def submap(self, box=None, pixbox=None, mode=None, wrap="auto", noflip=False):
		if pixbox is None:
			pixbox = subinds(self.shape, self.wcs, box, mode=mode, cap=False, noflip=noflip)
		def helper(b):
			if   len(b) < 3: return False, slice(b[0],b[1],1)
			elif b[2] >= 0:  return False, slice(b[0],b[1],b[2])
			else:            return True,  slice(b[1]-b[2],b[0]-b[2],-b[2])
		yflip, yslice = helper(pixbox[:,0])
		xflip, xslice = helper(pixbox[:,1])
		shape, wcs = slice_geometry(self.shape, self.wcs, (yslice, xslice), nowrap=True)
		res = Geometry(shape,wcs)
		# Unflip if neccessary
		if yflip: res = res[::-1,:]
		if xflip: res = res[:,::-1]
		return res
	def scale(self, scale):
		shape, wcs = scale_geometry(self.shape, self.wcs, scale)
		return Geometry(shape, wcs)
	def downgrade(self, factor):
		shape, wcs = downgrade_geometry(self.shape, self.wcs, factor)
		return Geometry(shape, wcs)
	def copy(self):
		return Geometry(tuple(self.shape), self.wcs.deepcopy())

def box(shape, wcs, npoint=10, corner=True):
	"""Compute a bounding box for the given geometry."""
	# Because of wcs's wrapping, we need to evaluate several
	# extra pixels to make our unwinding unambiguous
	pix = np.array([np.linspace(0,shape[-2],num=npoint,endpoint=True),
		np.linspace(0,shape[-1],num=npoint,endpoint=True)])
	if corner: pix -= 0.5
	coords = wcsutils.nobcheck(wcs).wcs_pix2world(pix[1],pix[0],0)[::-1]
	if wcsutils.is_plain(wcs):
		return np.array(coords).T[[0,-1]]*get_unit(wcs)
	else:
		return utils.unwind(np.array(coords)*get_unit(wcs)).T[[0,-1]]

def enmap(arr, wcs=None, dtype=None, copy=True):
	"""Construct an ndmap from data.

	Parameters
	----------
	arr : array_like
		The data to initialize the map with.
		Must be at least two-dimensional.
	wcs : WCS object
	dtype : data-type, optional
		The data type of the map.
		Default: Same as arr.
	copy : boolean
		If true, arr is copied. Otherwise, a referance is kept."""
	def has_wcs(m):
		try:
			m.wcs
			return True
		except AttributeError:
			return False
	if wcs is None:
		if has_wcs(arr):
			wcs = arr.wcs
		elif isinstance(arr, list) and len(arr) > 0 and has_wcs(arr[0]):
			wcs = arr[0].wcs
		else:
			wcs = wcsutils.WCS(naxis=2)
	if copy:
		arr = np.asanyarray(arr, dtype=dtype).copy()
	return ndmap(arr, wcs)

def empty(shape, wcs=None, dtype=None):
	"""
	Return an enmap with entries uninitialized (like numpy.empty).
	"""
	return enmap(np.empty(shape, dtype=dtype), wcs, copy=False)

def zeros(shape, wcs=None, dtype=None):
	"""
	Return an enmap with entries initialized to zero (like
	numpy.zeros).
	"""
	return enmap(np.zeros(shape, dtype=dtype), wcs, copy=False)

def ones(shape, wcs=None, dtype=None):
	"""
	Return an enmap with entries initialized to one (like numpy.ones).
	"""
	return enmap(np.ones(shape, dtype=dtype), wcs, copy=False)

def full(shape, wcs, val, dtype=None):
	"""
	Return an enmap with entries initialized to val (like numpy.full).
	"""
	return enmap(np.full(shape, val, dtype=dtype), wcs, copy=False)

def posmap(shape, wcs, safe=True, corner=False, separable=False, dtype=np.float64, bsize=1e6):
	"""Return an enmap where each entry is the coordinate of that entry,
	such that posmap(shape,wcs)[{0,1},j,k] is the {y,x}-coordinate of
	pixel (j,k) in the map. Results are returned in radians, and
	if safe is true (default), then sharp coordinate edges will be
	avoided."""
	res     = zeros((2,)+tuple(shape[-2:]), wcs, dtype)
	if separable:
		dec, ra = posaxes(shape, wcs, safe=safe, corner=corner)
		res[0] = dec[:,None]
		res[1] = ra[None,:]
	else:
		rowstep = int((bsize+shape[-1]-1)//shape[-1])
		for i1 in range(0, shape[-2], rowstep):
			i2  = min(i1+rowstep, shape[-2])
			pix = np.mgrid[i1:i2,:shape[-1]]
			res[:,i1:i2,:] = pix2sky(shape, wcs, pix, safe, corner)
	return res

def posmap_old(shape, wcs, safe=True, corner=False):
		pix    = np.mgrid[:shape[-2],:shape[-1]]
		return ndmap(pix2sky(shape, wcs, pix, safe, corner), wcs)

def posaxes(shape, wcs, safe=True, corner=False):
	y = np.arange(shape[-2])
	x = np.arange(shape[-1])
	dec = pix2sky(shape, wcs, np.array([y,y*0]), safe=safe, corner=corner)[0]
	ra  = pix2sky(shape, wcs, np.array([x*0,x]), safe=safe, corner=corner)[1]
	return dec, ra

def pixmap(shape, wcs=None):
	"""Return an enmap where each entry is the pixel coordinate of that entry."""
	res = np.mgrid[:shape[-2],:shape[-1]]
	return res if wcs is None else ndmap(res,wcs)

def pix2sky(shape, wcs, pix, safe=True, corner=False):
	"""Given an array of corner-based pixel coordinates [{y,x},...],
	return sky coordinates in the same ordering."""
	pix = np.asarray(pix).astype(float)
	if corner: pix -= 0.5
	pflat = pix.reshape(pix.shape[0], -1)
	coords = np.asarray(wcsutils.nobcheck(wcs).wcs_pix2world(*(tuple(pflat)[::-1]+(0,)))[::-1])*get_unit(wcs)
	coords = coords.reshape(pix.shape)
	if safe and not wcsutils.is_plain(wcs):
		coords = utils.unwind(coords)
	return coords

def sky2pix(shape, wcs, coords, safe=True, corner=False):
	"""Given an array of coordinates [{dec,ra},...], return
	pixel coordinates with the same ordering. The corner argument
	specifies whether pixel coordinates start at pixel corners
	or pixel centers. This represents a shift of half a pixel.
	If corner is False, then the integer pixel closest to a position
	is round(sky2pix(...)). Otherwise, it is floor(sky2pix(...))."""
	coords = np.asarray(coords)/get_unit(wcs)
	cflat  = coords.reshape(coords.shape[0], -1)
	# Quantities with a w prefix are in wcs ordering (ra,dec)
	wpix = np.asarray(wcsutils.nobcheck(wcs).wcs_world2pix(*tuple(cflat)[::-1]+(0,)))
	if corner: wpix += 0.5
	if safe and not wcsutils.is_plain(wcs):
		wshape = shape[-2:][::-1]
		# Put the angle cut as far away from the map as possible.
		# We do this by putting the reference point in the middle
		# of the map.
		wrefpix = np.array(wshape)/2.
		if corner: wrefpix += 0.5
		for i in range(len(wpix)):
			wn = np.abs(360./wcs.wcs.cdelt[i])
			if safe == 1:
				wpix[i] = utils.rewind(wpix[i], wrefpix[i], wn)
			else:
				wpix[i] = utils.unwind(wpix[i], period=wn, ref=wrefpix[i])
	return wpix[::-1].reshape(coords.shape)

def skybox2pixbox(shape, wcs, skybox, npoint=10, corner=False, include_direction=False):
	"""Given a coordinate box [{from,to},{dec,ra}], compute a
	corresponding pixel box [{from,to},{y,x}]. We avoid
	wrapping issues by evaluating a number of subpoints."""
	coords = np.array([
		np.linspace(skybox[0,0],skybox[1,0],num=npoint,endpoint=True),
		np.linspace(skybox[0,1],skybox[1,1],num=npoint,endpoint=True)])
	pix = sky2pix(shape, wcs, coords, corner=corner, safe=2)
	dir = np.sign(pix[:,1]-pix[:,0])
	res = pix[:,[0,-1]].T
	if include_direction: res = np.concatenate([res,dir[None]],0)
	return res

def project(map, shape, wcs, order=3, mode="constant", cval=0.0, force=False, prefilter=True, mask_nan=False, safe=True, bsize=1000):
	"""Project the map into a new map given by the specified
	shape and wcs, interpolating as necessary. Handles nan
	regions in the map by masking them before interpolating.
	This uses local interpolation, and will lose information
	when downgrading compared to averaging down."""
	# Skip expensive operation if map is compatible
	if not force:
		if wcsutils.equal(map.wcs, wcs) and tuple(shape[-2:]) == tuple(shape[-2:]):
			return map.copy()
		elif wcsutils.is_compatible(map.wcs, wcs) and mode == "constant":
			return extract(map, shape, wcs, cval=cval)
	omap = zeros(map.shape[:-2]+shape[-2:], wcs, map.dtype)
	# Save memory by looping over rows
	for i1 in range(0, shape[-2], bsize):
		i2     = min(i1+bsize, shape[-2])
		somap  = omap[...,i1:i2,:]
		pix    = map.sky2pix(somap.posmap(), safe=safe)
		y1     = max(np.min(pix[0]).astype(int)-3,0)
		y2     = min(np.max(pix[0]).astype(int)+3,map.shape[-2])
		pix[0] -= y1
		somap[:] = utils.interpol(map[...,y1:y2,:], pix, order=order, mode=mode, cval=cval, prefilter=prefilter, mask_nan=mask_nan)
	return omap

def pixbox_of(iwcs,oshape,owcs):
	"""Obtain the pixbox which when extracted from a map with WCS=iwcs
	returns a map that has geometry oshape,owcs.
	"""
	# First check that our wcs is compatible
	assert wcsutils.is_compatible(iwcs, owcs), "Incompatible wcs in enmap.extract: %s vs. %s" % (str(iwcs), str(owcs))
	# Find the bounding box of the output in terms of input pixels.
	# This is simple because our wcses are compatible, so they
	# can only differ by a simple pixel offset. Here pixoff is
	# pos_input - pos_output. This is equivalent to the coordinates of
	pixoff = utils.nint((iwcs.wcs.crpix-owcs.wcs.crpix) - (iwcs.wcs.crval-owcs.wcs.crval)/iwcs.wcs.cdelt)[::-1]
	pixbox = np.array([pixoff,pixoff+np.array(oshape[-2:])])
	return pixbox

def extract(map, shape, wcs, omap=None, wrap="auto", op=lambda a,b:b, cval=0, iwcs=None, reverse=False):
	"""Like project, but only works for pixel-compatible wcs. Much
	faster because it simply copies over pixels.

	Can be used in co-adding by specifying an output map and a combining
	operation. The deafult operation overwrites the output. Use
	np.ndarray.__iadd__ to get a copy-less += operation. Not that
	areas outside are not assumed to be zero if an omap is specified -
	instead those areas will simply not be operated on.

	The optional iwcs argument is there to support input maps that are
	numpy-like but can't be made into actual enmaps. The main example of
	this is a fits hdu object, which can be sliced like an array to avoid
	reading more into memory than necessary.
	"""
	if iwcs is None: iwcs = map.wcs
	pixbox = pixbox_of(iwcs,shape,wcs)
	extracted = extract_pixbox(map, pixbox, omap=omap, wrap=wrap, op=op, cval=cval, iwcs=iwcs, reverse = reverse)
	# There is a degeneracy between crval and crpix in the wcs, so the
	# extracted map's wcs might not be identical, but is equivalent.
	# We explicitly set the wcs to be identical.
	extracted.wcs = wcs
	return extracted

def extract_pixbox(map, pixbox, omap=None, wrap="auto", op=lambda a,b:b, cval=0, iwcs=None, reverse=False):
	"""This function extracts a rectangular area from an enmap based on the
	given pixbox[{from,to,[stride]},{y,x}]. The difference between this function
	and plain slicing of the enmap is that this one supports wrapping around the
	sky. This is necessary to make things like fast thumbnail or tile extraction
	at the edge of a (horizontally) fullsky map work."""
	if iwcs is None: iwcs = map.wcs
	pixbox = np.asarray(pixbox)
	if omap is None:
		oshape, owcs = slice_geometry(map.shape, iwcs, (slice(*pixbox[:,-2]),slice(*pixbox[:,-1])), nowrap=True)
		omap = full(map.shape[:-2]+tuple(oshape[-2:]), owcs, cval, map.dtype)
	nphi = utils.nint(360/np.abs(iwcs.wcs.cdelt[0]))
	# If our map is wider than the wrapping length, assume we're a lower-spin field
	nphi *= (nphi+map.shape[-1]-1)//nphi
	if utils.streq(wrap, "auto"):
		wrap = [0,0] if wcsutils.is_plain(iwcs) else [0,nphi]
	else: wrap = np.zeros(2,int)+wrap
	for ibox, obox in utils.sbox_wrap(pixbox.T, wrap=wrap, cap=map.shape[-2:]):
		islice = utils.sbox2slice(ibox)
		oslice = utils.sbox2slice(obox)
		if reverse: map [islice] = op(map[islice], omap[oslice])
		else:       omap[oslice] = op(omap[oslice], map[islice])
	return omap

def insert(omap, imap, wrap="auto", op=lambda a,b:b, cval=0, iwcs=None):
	"""Insert imap into omap based on their world coordinate systems, which
	must be compatible. Essentially the reverse of extract."""
	return extract(omap, imap.shape, imap.wcs, imap, wrap="auto", op=op, cval=0, iwcs=None, reverse=True)

def insert_at(omap, pix, imap, wrap="auto", op=lambda a,b:b, cval=0, iwcs=None):
	"""Insert imap into omap at the position given by pix. If pix is [y,x], then
	[0:ny,0:nx] in imap will be copied into [y:y+ny,x:x+nx] in omap. If pix is
	[{from,to,[stride]},{y,x}], then this specifies the omap pixbox into which to
	copy imap. Wrapping is handled the same way as in extract."""
	pixbox = np.array(pix)
	if pixbox.ndim == 1: pixbox = np.array([pixbox,pixbox+imap.shape[-2:]])
	return extract_pixbox(omap, pixbox, imap, wrap=wrap, op=op, cval=cval, iwcs=iwcs, reverse=True)

def overlap(shape, wcs, shape2_or_pixbox, wcs2=None, wrap="auto"):
	"""Compute the overlap between the given geometry (shape, wcs) and another *compatible*
	geometry. This can be either another shape, wcs pair or a pixbox[{from,to},{y,x}].
	Returns the geometry of the overlapping region."""
	# Is it a shape or a pixbox
	tmp = np.asarray(shape2_or_pixbox)
	if   tmp.ndim == 1: pixbox = pixbox_of(wcs, shape2_or_pixbox, wcs2)
	elif tmp.ndim == 2: pixbox = shape2_or_pixbox
	else: raise ValueError("3rd argument of overlap should be an enmap, a shape tuple or a pixbox")
	# Handle wrapping
	nphi = utils.nint(360/np.abs(wcs.wcs.cdelt[0]))
	# If our map is wider than the wrapping length, assume we're a lower-spin field
	nphi *= (nphi+shape[-1]-1)//nphi
	if utils.streq(wrap, "auto"):
		wrap = [0,0] if wcsutils.is_plain(wcs) else [0,nphi]
	# Looks like the sbox stuff in utils doesn't do this, so do it ourself.
	for i in range(2):
		# If pixbox goes below 0, truncate it unless it goes negative
		# enough to reach our wrapped end.
		if pixbox[0,i] < 0 and (not wrap[i] or pixbox[0,i]+wrap[i] >= shape[-2+i]):
			pixbox[0,i] = 0
		# Similarly, if it goes above our end, truncate it unless it
		# goes far enough to reach our wrapped beginning
		if pixbox[1,i] > shape[-2+i] and (not wrap[i] or pixbox[1,i]-wrap[i] <= 0):
			pixbox[1,i] = shape[-2+i]
	# This will ensure that we get a zero shape instead of a negative one if
	# there is no overlap
	pixbox[1] = np.maximum(pixbox[1],pixbox[0])
	# Good, we now have the capped, wrapped pixbox
	oshape = tuple(pixbox[1]-pixbox[0])
	owcs   = wcs.deepcopy()
	owcs.wcs.crpix -= pixbox[0,1::-1]
	return oshape, owcs

def neighborhood_pixboxes(shape, wcs, poss, r):
	"""Given a set of positions poss[npos,2] in radians and a distance r in radians,
	return pixboxes[npos][{from,to},{y,x}] corresponding to the regions within a
	distance of r from each entry in poss."""
	if wcsutils.is_plain(wcs):
		rpix = r/pixsize(shape, wcs)
		centers = sky2pix(poss.T).T
		return np.moveaxis([centers-rpix,center+rpix+1],0,1)
	poss = np.asarray(poss)
	res  = np.zeros([len(poss),2,2])
	for i, pos in enumerate(poss):
		# Find the coordinate box we need
		dec, ra = pos[:2]
		dec1, dec2 = max(dec-r,-np.pi/2), min(dec+r,np.pi/2)
		with utils.nowarn():
			scale = 1/min(np.cos(dec1), np.cos(dec2))
		dra        = min(r*scale, np.pi)
		ra1, ra2   = ra-dra, ra+dra
		box        = np.array([[dec1,ra1],[dec2,ra2]])
		# And get the corresponding pixbox
		res[i]     = skybox2pixbox(shape, wcs, box)
	# Turn ranges into from-inclusive, to-exclusive integers.
	res = utils.nint(res)
	res = np.sort(res, 1)
	res[:,1] += 1
	return res

def at(map, pos, order=3, mode="constant", cval=0.0, unit="coord", prefilter=True, mask_nan=False, safe=True):
	if unit != "pix": pos = sky2pix(map.shape, map.wcs, pos, safe=safe)
	return utils.interpol(map, pos, order=order, mode=mode, cval=cval, prefilter=prefilter, mask_nan=mask_nan)

def argmax(map, unit="coord"):
	"""Return the coordinates of the maximum value in the specified map.
	If map has multiple components, the maximum value for each is returned
	separately, with the last axis being the position. If unit is "pix",
	the position will be given in pixels. Otherwise it will be in physical
	coordinates."""
	return _arghelper(map, np.argmax, unit)
def argmin(map, unit="coord"):
	"""Return the coordinates of the minimum value in the specified map.
	See argmax for details."""
	return _arghelper(map, np.argmin, unit)
def _arghelper(map, func, unit):
	res = func(map.reshape(-1,map.npix),-1)
	res = np.array([np.unravel_index(r, map.shape[-2:]) for r in res])
	res = res.reshape(map.shape[:-2]+(2,))
	if unit == "coord": res = pix2sky(map.shape, map.wcs, res.T).T
	return res

def rand_map(shape, wcs, cov, scalar=False, seed=None, pixel_units=False, iau=False, spin=[0,2]):
	"""Generate a standard flat-sky pixel-space CMB map in TQU convention based on
	the provided power spectrum. If cov.ndim is 4, 2D power is assumed else 1D
	power is assumed. If pixel_units is True, the 2D power spectra is assumed
	to be in pixel units, not in steradians."""
	if seed is not None: np.random.seed(seed)
	kmap = rand_gauss_iso_harm(shape, wcs, cov, pixel_units)
	if scalar:
		return ifft(kmap,normalize=True).real
	else:
		return harm2map(kmap, iau=iau, spin=spin)

def rand_gauss(shape, wcs, dtype=None):
	"""Generate a map with random gaussian noise in pixel space."""
	return ndmap(np.random.standard_normal(shape), wcs).astype(dtype,copy=False)

def rand_gauss_harm(shape, wcs):
	"""Mostly equivalent to np.fft.fft2(np.random.standard_normal(shape)),
	but avoids the fft by generating the numbers directly in frequency
	domain. Does not enforce the symmetry requried for a real map. If box is
	passed, the result will be an enmap."""
	return ndmap(np.random.standard_normal(shape)+1j*np.random.standard_normal(shape),wcs)

def rand_gauss_iso_harm(shape, wcs, cov, pixel_units=False):
	"""Generates a random map with component covariance
	cov in harmonic space, where cov is a (comp,comp,l) array or a
	(comp,comp,Ny,Nx) array. Despite the name, the map doesn't need
	to be isotropic since 2D power spectra are allowed.

	If cov.ndim is 4, cov is assumed to be an array of 2D power spectra.
	else cov is assumed to be an array of 1D power spectra.
	If pixel_units is True, the 2D power spectra is assumed to be in pixel units,
	not in steradians."""
	if cov.ndim==4:
		if not(pixel_units): cov = cov * np.prod(shape[-2:])/area(shape,wcs )
		covsqrt = multi_pow(cov, 0.5)
	else:
		covsqrt = spec2flat(shape, wcs, massage_spectrum(cov, shape), 0.5, mode="constant")
	data = map_mul(covsqrt, rand_gauss_harm(shape, wcs))
	return ndmap(data, wcs)

def massage_spectrum(cov, shape):
	"""given a spectrum cov[nl] or cov[n,n,nl] and a shape
	(stokes,ny,nx) or (ny,nx), return a new ocov that has
	a shape compatible with shape, padded with zeros if necessary.
	If shape is scalar (ny,nx), then ocov will be scalar (nl).
	If shape is (stokes,ny,nx), then ocov will be (stokes,stokes,nl)."""
	cov = np.asarray(cov)
	if cov.ndim == 1: cov = cov[None,None]
	if len(shape) == 2: return cov[0,0]
	ocov = np.zeros((shape[0],shape[0])+cov.shape[2:])
	nmin = min(cov.shape[0],ocov.shape[0])
	ocov[:nmin,:nmin] = cov[:nmin,:nmin]
	return ocov

def extent(shape, wcs, nsub=None, signed=False, method="auto"):
	"""Returns the area of a patch with the given shape
	and wcs, in steradians."""
	if method == "auto":
		if   wcsutils.is_plain(wcs): method = "intermediate"
		elif wcsutils.is_cyl(wcs):   method = "cylindrical"
		else:                        method = "subgrid"
	if   method in ["inter","intermediate"]: return extent_intermediate(shape, wcs, signed=signed)
	elif method in ["cyl",  "cylindrical"]:  return extent_cyl(shape, wcs, signed=signed)
	elif method in ["sub", "subgrid"]:       return extent_subgrid(shape, wcs, nsub=nsub, signed=signed)
	else: raise ValueError("Unrecognized method '%s' in extent()" % method)

def extent_intermediate(shape, wcs, signed=False):
	"""Estimate the flat-sky extent of the map as the WCS
	intermediate coordinate extent. This is very simple, but
	is only appropriate for very flat coordinate systems"""
	res = wcs.wcs.cdelt[::-1]*shape[-2:]*get_unit(wcs)
	if not signed: res = np.abs(res)
	return res

# Approximations to physical box size and area are needed
# for transforming to l-space. We can do this by dividing
# our map into a set of rectangles and computing the
# coordinates of their corners. The rectangles are assumed
# to be small, so cos(dec) is constant across them, letting
# us rescale RA by cos(dec) inside each. We also assume each
# rectangle to be .. a rectangle (:D), so area is given by
# two side lengths.
# The total length in each direction could be computed by
# 1. Average of top and bottom length
# 2. Mean of all row lengths
# 3. Area-weighted mean of row lengths
# 4. Some sort of compromise that makes length*height = area.
# To construct the coarser system, slicing won't do, as it
# shaves off some of our area. Instead, we must modify
# cdelt to match our new pixels: cdelt /= nnew/nold
def extent_subgrid(shape, wcs, nsub=None, safe=True, signed=False):
	"""Returns an estimate of the "physical" extent of the
	patch given by shape and wcs as [height,width] in
	radians. That is, if the patch were on a sphere with
	radius 1 m, then this function returns approximately how many meters
	tall and wide the patch is. These are defined such that
	their product equals the physical area of the patch.
	Obs: Has trouble with areas near poles."""
	total_area = area(shape, wcs)
	if nsub is None: nsub = 17
	# Create a new wcs with (nsub,nsub) pixels
	wcs = wcs.deepcopy()
	step = (np.asfarray(shape[-2:])/nsub)[::-1]
	wcs.wcs.crpix -= 0.5
	wcs.wcs.cdelt *= step
	wcs.wcs.crpix /= step
	wcs.wcs.crpix += 0.5
	# We need a representative cos(dec) for each pixel. Will use the center
	coss = np.cos(posmap([nsub,nsub], wcs, safe=False)[0])
	# Get the length of each row in the image. This will be the distance
	# from the middle of the left edge of the left-most pixel to the middle
	# of the right edge of the right-most pixel
	pixs  = np.mgrid[:nsub,:nsub+1].astype(float)
	pixs[1] -= 0.5
	decs, ras = pix2sky(nsub, wcs, pixs, safe=False)
	pix_lengths = (utils.rewind(decs[:,1:]-decs[:,:-1])**2 + (utils.rewind(ras[:,1:]-ras[:,:-1])*coss)**2)**0.5
	# Get the height of each col in the image
	pixs  = np.mgrid[:nsub+1,:nsub].astype(float)
	pixs[0] -= 0.5
	decs, ras = pix2sky(nsub, wcs, pixs, safe=False)
	pix_heights = (utils.rewind(decs[1:,:]-decs[:-1,:])**2 + (utils.rewind(ras[1:,:]-ras[:-1,:])*coss)**2)**0.5
	# The area is the sum of their product
	pix_areas  = pix_lengths*pix_heights
	# The extent should be a compromise between the different lengths and heights
	# that gives the right area.
	mean_length = np.mean(pix_lengths)*nsub
	mean_height = np.mean(pix_heights)*nsub
	# Then scale both to ensure we get the right area
	correction  = (total_area/(mean_length*mean_height))**0.5
	mean_length *= correction
	mean_height *= correction
	ext = np.array([mean_height, mean_length])
	if signed: ext *= np.sign(wcs.wcs.cdelt[::-1])
	return ext

def extent_cyl(shape, wcs, signed=False):
	"""Extent specialized for a cylindrical projection.
	Vertical: ny*cdelt[1]
	Horizontal: Each row is nx*cdelt[0]*cos(dec), but we
	want a single representative number, which will be
	some kind of average, and we're free to choose which. We choose
	the one that makes the product equal the true area.
	Area = nx*ny*cdelt[0]*cdelt[1]*mean(cos(dec)) = vertical*(nx*cdelt[0]*mean(cos)),
	so horizontal = nx*cdelt[0]*mean(cos)"""
	dec1, dec2 = pix2sky(shape, wcs, [[-0.5,shape[-2]-1+0.5],[0,0]], safe=False)[0]
	if dec1 <= dec2: ysign = 1
	else: dec1, dec2, ysign = dec2, dec1, -1
	dec1, dec2 = max(-np.pi/2, dec1), min(np.pi/2, dec2)
	mean_cos   = (np.sin(dec2)-np.sin(dec1))/(dec2-dec1)
	ext = np.array([(dec2-dec1)*ysign, shape[-1]*wcs.wcs.cdelt[0]*mean_cos*get_unit(wcs)])
	if not signed: ext = np.abs(ext)
	return ext

def area(shape, wcs, nsamp=1000, method="auto"):
	"""Returns the area of a patch with the given shape
	and wcs, in steradians."""
	if method == "auto":
		if   wcsutils.is_plain(wcs): method = "intermediate"
		elif wcsutils.is_cyl(wcs):   method = "cylindrical"
		else:                        method = "contour"
	if   method in ["inter","intermediate"]: return area_intermediate(shape, wcs)
	elif method in ["cyl",  "cylindrical"]:  return area_cyl(shape, wcs)
	elif method in ["cont", "contour"]:      return area_contour(shape, wcs, nsamp=nsamp)
	else: raise ValueError("Unrecognized method '%s' in area()" % method)

def area_intermediate(shape, wcs):
	"""Get the area of a completely flat sky"""
	return np.abs(shape[-2]*shape[-1]*wcs.wcs.cdelt[0]*wcs.wcs.cdelt[1]*get_unit(wcs)**2)

def area_cyl(shape, wcs):
	"""Get the area of a cylindrical projection. Fast and exact."""
	dec1, dec2 = np.sort(pix2sky(shape, wcs, [[-0.5,shape[-2]-1+0.5],[0,0]], safe=False)[0])
	dec1, dec2 = max(-np.pi/2, dec1), min(np.pi/2, dec2)
	return (np.sin(dec2)-np.sin(dec1))*abs(wcs.wcs.cdelt[0])*shape[-1]*get_unit(wcs)

def area_contour(shape, wcs, nsamp=1000):
	"""Get the area of the map by doing a contour integral (1-sin(dec)) d(RA)
	over the closed path (dec(t), ra(t)) that bounds the valid region of
	the map, so it only works for projections where we can figure out this
	boundary. Using only d(RA) in the integral corresponds to doing a top-hat
	integral instead of something trapezoidal, but this method is fast enough
	that we can afford many points to compensate.
	The present implementation works for cases where the valid
	region of the map runs through the centers of the pixels on
	each edge or through the outer edge of those pixels (this
	detail can be different for each edge).  The former case is
	needed in the full-sky cylindrical projections that have
	pixels centered exactly on the poles.
	"""
	n2, n1 = shape[-2:]
	row_lims, col_lims = [], []
	# Ideally we want to integrate around the real outer edge
	# of our patch, which is displaced by half a pixel coordinate
	# from the pixel centers, but sometimes those coordinates are
	# not valid. The nobcheck should avoid that, but we still include
	# them to be safe. For the case where nobcheck avoids invalid values,
	# the clip() later cuts off the parts of the pixels that go outside
	# bounds. This differs from using the backup points by also handling
	# pixels that are offset from the poles by a non-half-integer amount.
	for dest_list, test_points in [
			(col_lims, [(  -0.5, 0.0), (   0.0, 0.0)]),
			(col_lims, [(n1-0.5, 0.0), (n1-1.0, 0.0)]),
			(row_lims, [(0.0,   -0.5), (0.0,    0.0)]),
			(row_lims, [(0.0, n2-0.5), (0.0, n2-1.0)]),
			]:
		for t in test_points:
			if not np.any(np.isnan(wcsutils.nobcheck(wcs).wcs_pix2world([t], 0))):
				dest_list.append(np.array(t, float))
				break
		else:
			raise ValueError("Could not identify map_boundary; last test point was %s" % t)
	# We want to draw a closed patch connecting the four corners
	# of the boundary.
	col_lims = [_c[0] for _c in col_lims]
	row_lims = [_r[1] for _r in row_lims]
	vertices = np.array([
			(col_lims[0], row_lims[0]),
			(col_lims[1], row_lims[0]),
			(col_lims[1], row_lims[1]),
			(col_lims[0], row_lims[1]),
			(col_lims[0], row_lims[0])])
	total   = 0
	tot_dra = 0
	for v0, v1 in zip(vertices[:-1], vertices[1:]):
	 line_pix = np.linspace(0, 1, nsamp)[:,None] * (v1 - v0) + v0
	 line = wcsutils.nobcheck(wcs).wcs_pix2world(line_pix, 0)
	 # Stay within valid dec values. Used for pixels at the poles
	 line[:,1] = np.clip(line[:,1], -90, 90)
	 dec      = (line[1:,1] + line[:-1,1]) / 2  # average dec
	 dra      = line[1:,0] - line[:-1,0]        # delta RA
	 dra      = (dra+180) % 360 - 180          # safetyize branch crossing.
	 total   += ((1-np.sin(dec*utils.degree)) * dra).sum()*utils.degree
	return abs(total)

def pixsize(shape, wcs):
	"""Returns the area of a single pixel, in steradians."""
	return area(shape, wcs)/np.product(shape[-2:])

def pixshape(shape, wcs, signed=False):
	"""Returns the height and width of a single pixel, in radians."""
	return extent(shape, wcs, signed=signed)/shape[-2:]

def pixshapemap(shape, wcs, bsize=1000):
	"""Returns the physical width and heigh of each pixel in the map in radians.
	Heavy for big maps. Much faster approaches are possible for known pixelizations."""
	res    = zeros((2,)+shape[-2:], wcs)
	if wcsutils.is_plain(wcs):
		cdelt = wcs.wcs.cdelt
		res[0] = wcs.wcs.cdelt[1]*get_unit(wcs)
		res[1] = wcs.wcs.cdelt[0]*get_unit(wcs)
		return np.abs(res)
	# Loop over blocks in y to reduce memory usage
	for i1 in range(0, shape[-2], bsize):
		i2 = min(i1+bsize, shape[-2])
		pix  = np.mgrid[i1:i2+1,:shape[-1]+1]
		with utils.nowarn():
			y, x = pix2sky(shape, wcs, pix, safe=True, corner=True)
		del pix
		dy = np.abs(y[1:,1:]-y[:-1,:-1])
		dx = np.abs(x[1:,1:]-x[:-1,:-1])
		cy = np.cos(y)
		bad= cy<= 0
		cy[bad] = np.mean(cy[~bad])
		dx *= 0.5*(cy[1:,1:]+cy[:-1,:-1])
		del y, x, cy
		# Due to wcs fragility, we may have some nans at wraparound points.
		# Fill these with the mean non-nan value. Since most maps will be cylindrical,
		# it makes sense to do this by row
		bad = ~np.isfinite(dy)
		dy[bad] = np.mean(dy[~bad])
		bad = ~np.isfinite(dx)
		dx[bad] = np.mean(dx[~bad])
		# Copy over to our output array
		res[0,i1:i2,:] = dy
		res[1,i1:i2,:] = dx
		del dx, dy
	return res

def pixsizemap(shape, wcs, bsize=1000):
	"""Returns the physical area of each pixel in the map in steradians.
	Heavy for big maps."""
	return np.product(pixshapemap(shape, wcs, bsize=bsize),0)

def lmap(shape, wcs, oversample=1):
	"""Return a map of all the wavenumbers in the fourier transform
	of a map with the given shape and wcs."""
	ly, lx = laxes(shape, wcs, oversample=oversample)
	data = np.empty((2,ly.size,lx.size))
	data[0] = ly[:,None]
	data[1] = lx[None,:]
	return ndmap(data, wcs)

def modlmap(shape, wcs, oversample=1):
	"""Return a map of all the abs wavenumbers in the fourier transform
	of a map with the given shape and wcs."""
	slmap = lmap(shape,wcs,oversample=oversample)
	return np.sum(slmap**2,0)**0.5

def center(shape,wcs):
	cpix = (np.array(shape[-2:])-1)/2.
	return pix2sky(shape,wcs,cpix)

def modrmap(shape, wcs, ref="center", safe=True, corner=False):
	"""Return an enmap where each entry is the distance from center
	of that entry. Results are returned in radians, and if safe is true
	(default), then sharp coordinate edges will be avoided."""
	slmap = posmap(shape,wcs,safe=safe,corner=corner)
	if isinstance(ref,basestring):
		if ref=="center": ref = center(shape,wcs)
		else:             raise ValueError
	ref = np.array(ref)[:,None,None]
	if wcsutils.is_plain(wcs): return np.sum((slmap-ref)**2,0)**0.5
	return ndmap(utils.angdist(slmap[::-1],ref[::-1],zenith=False),wcs)

def laxes(shape, wcs, oversample=1):
	oversample = int(oversample)
	step = extent(shape, wcs, signed=True)/shape[-2:]
	ly = np.fft.fftfreq(shape[-2]*oversample, step[0])*2*np.pi
	lx = np.fft.fftfreq(shape[-1]*oversample, step[1])*2*np.pi
	if oversample > 1:
		# When oversampling, we want even coverage of fourier-space
		# pixels. Because the pixel value indicates the *center* l
		# of that pixel, we must shift ls when oversampling.
		# E.g. [0,100,200,...] oversample 2 => [-25,25,75,125,175,...],
		# not [0,50,100,150,200,...].
		# And  [0,100,200,...] os 3 => [-33,0,33,66,100,133,...]
		# In general [0,a,2a,3a,...] os n => a*(-1+(2*i+1)/n)/2
		# Since fftfreq generates a*i, the difference is a/2*(-1+1/n)
		def shift(l,a,n): return l+a/2*(-1+1./n)
		ly = shift(ly,ly[oversample],oversample)
		lx = shift(lx,lx[oversample],oversample)
	return ly, lx

def lrmap(shape, wcs, oversample=1):
	"""Return a map of all the wavenumbers in the fourier transform
	of a map with the given shape and wcs."""
	return lmap(shape, wcs, oversample=oversample)[...,:shape[-1]//2+1]

def fft(emap, omap=None, nthread=0, normalize=True):
	"""Performs the 2d FFT of the enmap pixels, returning a complex enmap.
	If normalize is "phy", "phys" or "physical", then an additional normalization
	is applied such that the binned square of the fourier transform can
	be directly compared to theory (apart from mask corrections)
	, i.e., pixel area factors are corrected for.
	"""
	res = samewcs(enfft.fft(emap,omap,axes=[-2,-1],nthread=nthread), emap)
	if normalize: res /= np.prod(emap.shape[-2:])**0.5
	if normalize in ["phy","phys","physical"]: res *= emap.pixsize()**0.5
	return res
def ifft(emap, omap=None, nthread=0, normalize=True):
	"""Performs the 2d iFFT of the complex enmap given, and returns a pixel-space enmap."""
	res = samewcs(enfft.ifft(emap,omap,axes=[-2,-1],nthread=nthread, normalize=False), emap)
	if normalize: res /= np.prod(emap.shape[-2:])**0.5
	if normalize in ["phy","phys","physical"]: res /= emap.pixsize()**0.5
	return res

# These are shortcuts for transforming from T,Q,U real-space maps to
# T,E,B hamonic maps. They are not the most efficient way of doing this.
# It would be better to precompute the rotation matrix and buffers, and
# use real transforms.
def map2harm(emap, nthread=0, normalize=True, iau=False, spin=[0,2]):
	"""Performs the 2d FFT of the enmap pixels, returning a complex enmap.
	If normalize starts with "phy" (for physical), then an additional normalization
	is applied such that the binned square of the fourier transform can
	be directly compared to theory  (apart from mask corrections)
	, i.e., pixel area factors are corrected for.
	"""
	emap = samewcs(fft(emap,nthread=nthread,normalize=normalize), emap)
	if emap.ndim > 2:
		rot, s0 = None, None
		for s, i1, i2 in spin_helper(spin, emap.shape[-3]):
			if s == 0:  continue
			if s != s0: s0, rot = s, queb_rotmat(emap.lmap(), iau=iau, spin=s)
			emap[...,i1:i2,:,:] = map_mul(rot, emap[...,i1:i2,:,:])
	return emap
def harm2map(emap, nthread=0, normalize=True, iau=False, spin=[0,2]):
	if emap.ndim > 2:
		emap = emap.copy()
		rot, s0 = None, None
		for s, i1, i2 in spin_helper(spin, emap.shape[-3]):
			if s == 0:  continue
			if s != s0: s0, rot = s, queb_rotmat(emap.lmap(), iau=iau, spin=s, inverse=True)
			emap[...,i1:i2,:,:] = map_mul(rot, emap[...,i1:i2,:,:])
	return samewcs(ifft(emap,nthread=nthread,normalize=normalize), emap).real

def queb_rotmat(lmap, inverse=False, iau=False, spin=2):
	# atan2(x,y) instead of (y,x) because Qr points in the
	# tangential direction, not radial. This matches flipperpol too.
	# This corresponds to the Healpix convention. To get IAU,
	# flip the sign of a.
	sgn = -1 if iau else 1
	a    = sgn*spin*np.arctan2(-lmap[1], lmap[0])
	c, s = np.cos(a), np.sin(a)
	if inverse: s = -s
	return samewcs(np.array([[c,-s],[s,c]]),lmap)

def rotate_pol(emap, angle, comps=[-2,-1]):
	c, s = np.cos(2*angle), np.sin(2*angle)
	res = emap.copy()
	res[...,comps[0],:,:] = c*emap[...,comps[0],:,:] - s*emap[...,comps[1],:,:]
	res[...,comps[1],:,:] = s*emap[...,comps[0],:,:] + c*emap[...,comps[1],:,:]
	return res

def map_mul(mat, vec):
	"""Elementwise matrix multiplication mat*vec. Result will have
	the same shape as vec. Multiplication happens along the last non-pixel
	indices."""
	# Allow scalar product
	if mat.ndim == 2 and vec.ndim == 2: return mat*vec
	# Otherwise we do a matrix product along the last axes
	ovec = samewcs(np.einsum("...abyx,...byx->...ayx", mat, vec), mat, vec)
	return ovec

def smooth_gauss(emap, sigma):
	"""Smooth the map given as the first argument with a gaussian beam
	with the given standard deviation sigma in radians. If sigma is negative,
	then the complement of the smoothed map will be returned instead (so
	it will be a highpass filter)."""
	if np.all(sigma == 0): return emap.copy()
	f  = fft(emap)
	x2 = np.sum(emap.lmap()**2*sigma**2,0)
	if sigma >= 0: f *= np.exp(-0.5*x2)
	else:          f *= 1-np.exp(-0.5*x2)
	return ifft(f).real

def inpaint(map, mask, method="nearest"):
	"""Inpaint regions in emap where mask==True based on the nearest unmasked pixels.
	Uses scipy.interpolate.griddata internally. See its documentation for the meaning of
	method. Note that if method is not "nearest", then areas where the mask touches the edge
	will be filled with NaN instead of sensible values.

	The purpose of this function is mainly to allow inapinting bad values with a
	continuous signal with the right order of magnitude, for example to allow fourier
	operations of masked data with large values near the edge of the mask (e.g. a
	galactic mask). Its goal is not to inpaint with something realistic-looking. For
	that heavier methods are needed."""
	from scipy import interpolate
	# Find innermost good pixels at border of mask. These are the pixels the interpolation
	# will actually be based on, so isolating them makes things much faster than just sending
	# in every valid pixel
	border = scipy.ndimage.distance_transform_edt(~mask)==1
	pix      = map.pixmap()
	pix_good = pix[:,border].reshape(2,-1).T
	pix_bad  = pix[:,mask].reshape(2,-1).T
	omap = map.copy()
	# Loop over each scalar component of omap
	for m in omap.preflat:
		val_good = m[border].reshape(-1)
		val_ipol = interpolate.griddata(pix_good, val_good, pix_bad, method=method)
		m[pix_bad[:,0],pix_bad[:,1]] = val_ipol
	return omap

def calc_window(shape):
	"""Compute fourier-space window function. Like the other fourier-based
	functions in this module, equi-spaced pixels are assumed. Since the
	window function is separable, it is returned as an x and y part,
	such that window = wy[:,None]*wx[None,:]."""
	wy = np.sinc(np.fft.fftfreq(shape[-2]))
	wx = np.sinc(np.fft.fftfreq(shape[-1]))
	return wy, wx

def apply_window(emap, pow=1.0):
	"""Apply the pixel window function to the specified power to the map,
	returning a modified copy. Use pow=-1 to unapply the pixel window."""
	wy, wx = calc_window(emap.shape)
	return ifft(fft(emap) * wy[:,None]**pow * wx[None,:]**pow).real

def samewcs(arr, *args):
	"""Returns arr with the same wcs information as the first enmap among args.
	If no mathces are found, arr is returned as is."""
	for m in args:
		try: return ndmap(arr, m.wcs)
		except AttributeError: pass
	return arr

# Idea: Make geometry a class with .shape and .wcs members.
# Make a function that takes (foo,bar) and returns a geometry,
# there (foo,bar) can either be (shape,wcs) or (geometry,None).
# Use that to make everything that currently accepts shape, wcs
# transparently accept geometry. This will free us from having
# to drag around a shape, wcs pair all the time.
def geometry(pos, res=None, shape=None, proj="car", deg=False, pre=(), force=False, ref=None, **kwargs):
	"""Consruct a shape,wcs pair suitable for initializing enmaps.
	pos can be either a {dec,ra} center position or a [{from,to},{dec,ra}]
	bounding box. At least one of res or shape must be specified.
	If res is specified, it must either be a number, in
	which the same resolution is used in each direction,
	or {dec,ra}. If shape is specified, it must be at least [2]. All angles
	are given in radians.

	The projection type is chosen with the proj argument. The default is "car",
	corresponding to the equirectangular plate carree projection. Other valid
	projections are "cea", "zea", "gnom", etc. See wcsutils for details.

	By default the geometry is tweaked so that a standard position, typically
	ra=0,dec=0, would be at an integer logical pixel position (even if that position is
	outside the physical map). This makes it easier to generate maps that are compatible
	up to an integer pixel offset, as well as maps that are compatible with the predefined
	spherical harmonics transform ring weights. The cost of this tweaking is that the
	resulting bounding box can differ by a fraction of a pixel from the one requested.
	To force the geometry to exactly match the bounding box provided you can pass force=True.
	It is also possible to manually choose the reference point via the ref argument, which
	must be a dec,ra coordinate pair (in radians)."""
	# We use radians by default, while wcslib uses degrees, so need to rescale.
	# The exception is when we are using a plain, non-spherical wcs, in which case
	# both are unitless. So undo the scaling in this case.
	scale = 1 if deg else 1/utils.degree
	pos = np.asarray(pos)*scale
	if res is not None: res = np.asarray(res)*scale
	# Apply a standard reference points unless one is manually specified, or we
	# want to force the bounding box to exactly match the input.
	try:
		# if it's a (dec,ra) tuple in radians, make it (ra,dec) in degrees.
		ref = (ref[1] * scale, ref[0] * scale)
		assert(len(ref) == 2)
	except (TypeError, ValueError):
		pass
	if ref is None and not force: ref = "standard"
	wcs = wcsutils.build(pos, res, shape, rowmajor=True, system=proj, ref=ref, **kwargs)
	if shape is None:
		# Infer shape. WCS does not allow us to wrap around the
		# sky, so shape mustn't be large enough to make that happen.
		# Our relevant pixel coordinates go from (-0.5,-0.5) to
		# shape-(0.5,0.5). We assume that wcs.build has already
		# assured the former. Our job is to find shape that puts
		# the top edge close to the requested value, while still
		# being valid. If we always round down, we should be safe:
		nearedge = wcsutils.nobcheck(wcs).wcs_world2pix(pos[0:1,::-1],0)[0,::-1]
		faredge  = wcsutils.nobcheck(wcs).wcs_world2pix(pos[1:2,::-1],0)[0,::-1]
		shape = tuple(np.round(faredge-nearedge).astype(int))
	return pre+tuple(shape), wcs

def fullsky_geometry(res=None, shape=None, dims=(), proj="car"):
	"""Build an enmap covering the full sky, with the outermost pixel centers
	at the poles and wrap-around points. Assumes a CAR (clenshaw curtis variant)
	projection for now."""
	assert proj == "car", "Only CAR fullsky geometry implemented"
	if shape is None:
	 res   = np.zeros(2)+res
	 shape = utils.nint(([1*np.pi,2*np.pi]/res) + (1,0))
	ny, nx = shape
	assert abs(res[0] * (ny-1) - np.pi) < 1e-8, "Vertical resolution does not evenly divide the sky; this is required for SHTs."
	assert abs(res[1] * nx - 2*np.pi)   < 1e-8, "Horizontal resolution does not evenly divide the sky; this is required for SHTs."
	wcs   = wcsutils.WCS(naxis=2)
	# Note the reference point is shifted by half a pixel to keep
	# the grid in bounds, from ra=180+cdelt/2 to ra=-180+cdelt/2.
	wcs.wcs.crval = [res[0]/2/utils.degree,0]
	wcs.wcs.cdelt = [-360./nx,180./(ny-1)]
	wcs.wcs.crpix = [nx//2+0.5,ny//2+1]
	wcs.wcs.ctype = ["RA---CAR","DEC--CAR"]
	return dims+(ny,nx), wcs

def band_geometry(dec_cut,res=None, shape=None, dims=(), proj="car"):
	"""Return a geometry corresponding to a sky that had a full-sky
	geometry but to which a declination cut was applied. If dec_cut
	is a single number, the declination range will be (-dec_cut,dec_cut)
	radians, and if specified with two components, it is interpreted as
	(dec_cut_min,dec_cut_max). The remaining arguments are the same as
	fullsky_geometry and pertain to the geometry before cropping to the
	cut-sky.
	"""
	dec_cut = np.atleast_1d(dec_cut)
	if dec_cut.size == 1:
		dec_cut_min = -dec_cut[0]
		dec_cut_max = dec_cut[0]
		assert dec_cut_max>0
	elif dec_cut.size == 2:
		dec_cut_min,dec_cut_max = dec_cut
		assert dec_cut_max>dec_cut_min
	else:
		raise ValueError
	ishape,iwcs = fullsky_geometry(res=res, shape=shape, dims=dims, proj=proj)
	start = sky2pix(ishape,iwcs,(dec_cut_min,0))[0]
	stop = sky2pix(ishape,iwcs,(dec_cut_max,0))[0]
	Ny,_ = ishape[-2:]
	start = max(int(np.round(start)),0); stop = min(int(np.round(stop)),Ny)
	assert start>=0 and start<Ny
	assert stop>=0 and stop<Ny
	return slice_geometry(ishape,iwcs,np.s_[start:stop,:])

def create_wcs(shape, box=None, proj="cea"):
	if box is None:
		box = np.array([[-1,-1],[1,1]])*0.5*10
		box *= utils.degree
	return wcsutils.build(box, shape=shape, rowmajor=True, system=proj)

def spec2flat(shape, wcs, cov, exp=1.0, mode="constant", oversample=1, smooth="auto"):
	"""Given a (ncomp,ncomp,l) power spectrum, expand it to harmonic map space,
	returning (ncomp,ncomp,y,x). This involves a rescaling which converts from
	power in terms of multipoles, to power in terms of 2d frequency.
	The optional exp argument controls the exponent of the rescaling factor.
	To use this with the inverse power spectrum, pass exp=-1, for example.
	If apply_exp is True, the power spectrum will be taken to the exp'th
	power. Otherwise, it is assumed that this has already been done, and
	the exp argument only controls the normalization of the result.

	It is irritating that this function needs to know what kind of matrix
	it is expanding, but I can't see a way to avoid it. Changing the
	units of harmonic space is not sufficient, as the following demonstrates:
	  m = harm2map(map_mul(spec2flat(s, b, multi_pow(ps, 0.5), 0.5), map2harm(rand_gauss(s,b))))
	The map m is independent of the units of harmonic space, and will be wrong unless
	the spectrum is properly scaled. Since this scaling depends on the shape of
	the map, this is the appropriate place to do so, ugly as it is."""
	cov    = np.asarray(cov)
	oshape = cov.shape[:-1] + tuple(shape)[-2:]
	if cov.ndim == 1: cov = cov[None,None]
	ls = np.sum(lmap(oshape, wcs, oversample=oversample)**2,0)**0.5
	if smooth == "auto":
		# Determine appropriate fourier-scale smoothing based on 2d fourer
		# space resolution. We wish to smooth by about this width to approximate
		# averaging over sub-grid modes
		smooth = 0.5*(ls[1,0]+ls[0,1])
		smooth /= 3.41 # 3.41 is an empirical factor
	if smooth > 0:
		cov = smooth_spectrum(cov, kernel="gauss", weight="mode", width=smooth)
	# Translate from steradians to pixels
	cov = cov * np.prod(shape[-2:])/area(shape,wcs)
	if exp != 1.0: cov = multi_pow(cov, exp)
	cov[~np.isfinite(cov)] = 0
	# Use order 1 because we will perform very short interpolation, and to avoid negative
	# values in spectra that must be positive (and it's faster)
	res = ndmap(utils.interpol(cov, np.reshape(ls,(1,)+ls.shape),mode=mode, mask_nan=False, order=1),wcs)
	res = downgrade(res, oversample)
	res = res.reshape(oshape[:-2]+res.shape[-2:])
	return res

def spec2flat_corr(shape, wcs, cov, exp=1.0, mode="constant"):
	cov    = np.asarray(cov)
	oshape = cov.shape[:-1] + tuple(shape)[-2:]
	if cov.ndim == 1: cov = cov[None,None]
	if exp != 1.0: cov = multi_pow(cov, exp)
	cov[~np.isfinite(cov)] = 0
	# Convert power spectrum to correlation
	ext  = extent(shape,wcs)
	rmax = np.sum(ext**2)**0.5
	res  = np.max(ext/shape[-2:])
	nr   = rmax/res
	r    = np.arange(nr)*rmax/nr
	corrfun = powspec.spec2corr(cov, r)
	# Interpolate it 2d. First get the pixel positions
	# (remember to move to the corner because this is
	# a correlation function)
	dpos = posmap(shape, wcs)
	dpos -= dpos[:,None,None,dpos.shape[-2]//2,dpos.shape[-1]//2]
	ipos = np.arccos(np.cos(dpos[0])*np.cos(dpos[1]))*nr/rmax
	corr2d = utils.interpol(corrfun, ipos.reshape((-1,)+ipos.shape), mode=mode, mask_nan=False, order=1)
	corr2d = np.roll(corr2d, -corr2d.shape[-2]//2, -2)
	corr2d = np.roll(corr2d, -corr2d.shape[-1]//2, -1)
	corr2d = ndmap(corr2d, wcs)
	return fft(corr2d).real * np.product(shape[-2:])**0.5

def smooth_spectrum(ps, kernel="gauss", weight="mode", width=1.0):
	"""Smooth the spectrum ps with the given kernel, using the given weighting."""
	ps = np.asanyarray(ps)
	pflat = ps.reshape(-1,ps.shape[-1])
	nspec,nl = pflat.shape
	# Set up the kernel array
	K = np.zeros((nspec,nl))
	l = np.arange(nl)
	if isinstance(kernel, basestring):
		if kernel == "gauss":
			K[:] = np.exp(-0.5*(l/width)**2)
		elif kernel == "step":
			K[:,:int(width)] = 1
		else:
			raise ValueError("Unknown kernel type %s in smooth_spectrum" % kernel)
	else:
		tmp = np.atleast_2d(kernel)
		K[:,:tmp.shape[-1]] = tmp[:,:K.shape[-1]]
	# Set up the weighting scheme
	W = np.zeros((nspec,nl))
	if isinstance(weight, basestring):
		if weight == "mode":
			W[:] = l[None,:]**2
		elif weight == "uniform":
			W[:] = 1
		else:
			raise ValueError("Unknown weighting scheme %s in smooth_spectrum" % weight)
	else:
		tmp = np.atleast_2d(weight)
		assert tmp.shape[-1] == W.shape[-1], "Spectrum weight must have the same length as spectrum"
	pWK = _convolute_sym(pflat*W, K)
	WK  = _convolute_sym(W, K)
	res = pWK/WK
	return res.reshape(ps.shape)

def _convolute_sym(a,b):
	sa = np.concatenate([a,a[:,-2:0:-1]],-1)
	sb = np.concatenate([b,b[:,-2:0:-1]],-1)
	fa = enfft.rfft(sa)
	fb = enfft.rfft(sb)
	sa = enfft.ifft(fa*fb,sa,normalize=True)
	return sa[:,:a.shape[-1]]

def multi_pow(mat, exp, axes=[0,1]):
	"""Raise each sub-matrix of mat (ncomp,ncomp,...) to
	the given exponent in eigen-space."""
	return samewcs(utils.eigpow(mat, exp, axes=axes), mat)

<<<<<<< HEAD
def downgrade(emap, factor, dfunc=np.mean):
=======
def downgrade(emap, factor, op=np.mean):
>>>>>>> 15a7a8a2
	"""Returns enmap "emap" downgraded by the given integer factor
	(may be a list for each direction, or just a number) by averaging
	inside pixels."""
	fact = np.full(2, 1, dtype=int)
	fact[:] = factor
	tshape = emap.shape[-2:]//fact*fact
<<<<<<< HEAD
	res = dfunc(np.reshape(emap[...,:tshape[0],:tshape[1]],emap.shape[:-2]+(tshape[0]//fact[0],fact[0],tshape[1]//fact[1],fact[1])),(-3,-1))
=======
	res = op(np.reshape(emap[...,:tshape[0],:tshape[1]],emap.shape[:-2]+(tshape[0]//fact[0],fact[0],tshape[1]//fact[1],fact[1])),(-3,-1))
>>>>>>> 15a7a8a2
	try: return ndmap(res, emap[...,::fact[0],::fact[1]].wcs)
	except AttributeError: return res

def upgrade(emap, factor):
	"""Upgrade emap to a larger size using nearest neighbor interpolation,
	returning the result. More advanced interpolation can be had using
	enmap.interpolate."""
	fact = np.full(2,1).astype(int)
	fact[:] = factor
	res = np.tile(emap.copy().reshape(emap.shape[:-2]+(emap.shape[-2],1,emap.shape[-1],1)),(1,fact[0],1,fact[1]))
	res = res.reshape(res.shape[:-4]+(np.product(res.shape[-4:-2]),np.product(res.shape[-2:])))
	# Correct the WCS information
	for j in range(2):
		res.wcs.wcs.crpix[j] -= 0.5
		res.wcs.wcs.crpix[j] *= fact[1-j]
		res.wcs.wcs.cdelt[j] /= fact[1-j]
		res.wcs.wcs.crpix[j] += 0.5
	return res

def downgrade_geometry(shape, wcs, factor):
	"""Returns the oshape, owcs corresponding to a map with geometry
	shape, wcs that has been downgraded by the given factor. Similar
	to scale_geometry, but truncates the same way as downgrade, and only
	supports integer factors."""
	factor = np.full(2, 1, dtype=int)*factor
	oshape = shape[-2:]//factor
	owcs   = wcsutils.scale(wcs, 1.0/factor)
	return oshape, owcs

def upgrade_geometry(shape, wcs, factor):
	return scale_geometry(shape, wcs, factor)

def distance_transform(mask, omap=None, rmax=None):
	"""Given a boolean mask, produce an output map where the value in each pixel is the distance
	to the closest false pixel in the mask. See distance_from for the meaning of rmax."""
	from pixell import distances
	if omap is None: omap = zeros(mask.shape, mask.wcs)
	for i in range(len(mask.preflat)):
		edge_pix = np.array(distances.find_edges(mask.preflat[i]))
		edge_pos = mask.pix2sky(edge_pix, safe=False)
		omap.preflat[i] = distance_from(mask.shape, mask.wcs, edge_pos, rmax=rmax)
	# Distance is always zero inside mask
	omap *= mask
	return omap

def labeled_distance_transform(labels, omap=None, odomains=None, rmax=None):
	"""Given a map of labels going from 1 to nlabel, produce an output map where the value
	in each pixel is the distance to the closest nonzero pixel in the labels, as well as a
	map of which label each pixel was closest to. See distance_from for the meaning of rmax."""
	from pixell import distances
	if omap is None: omap = zeros(labels.shape, labels.wcs)
	if odomains is None: odomains = zeros(omap.shape, omap.wcs, np.int32)
	for i in range(len(labels.preflat)):
		edge_pix = np.array(distances.find_edges_labeled(labels.preflat[i]))
		edge_pos = labels.pix2sky(edge_pix, safe=False)
		_, domains = distance_from(labels.shape, labels.wcs, edge_pos, omap=omap.preflat[i], domains=True, rmax=rmax)
		# Get the edge_pix to label mapping
		mapping = labels.preflat[i][edge_pix[0],edge_pix[1]]
		mask    = domains >= 0
		odomains.preflat[i,mask] = mapping[domains[mask]]
		# Distance is always zero inside each labeled region
		mask    = labels.preflat[i] != 0
		omap.preflat[i][mask] = 0
	return omap, odomains

def distance_from(shape, wcs, points, omap=None, odomains=None, domains=False, method="bubble", rmax=None, step=1024):
	"""Find the distance from each pixel in the geometry (shape, wcs) to the
	nearest of the points[{dec,ra},npoint], returning a [ny,nx] map of distances.
	If domains==True, then it will also return a [ny,nx] map of the index of the point
	that was closest to each pixel. If rmax is specified and the method is "bubble", then
	distances will only be computed up to rmax. Beyond that distance will be set to rmax
	and domains to -1. This can be used to speed up the calculation when one only cares
	about nearby areas."""
	from pixell import distances
	if wcsutils.is_plain(wcs): warnings.warn("Distance functions are not tested on plain coordinate systems.")
	if omap is None: omap = empty(shape[-2:], wcs)
	if domains and odomains is None: odomains = empty(shape[-2:], wcs, np.int32)
	if wcsutils.is_cyl(wcs):
		dec, ra = posaxes(shape, wcs)
		if method == "bubble":
			point_pix = utils.nint(sky2pix(shape, wcs, points))
			return distances.distance_from_points_bubble_separable(dec, ra, points, point_pix, rmax=rmax, omap=omap, odomains=odomains, domains=domains)
		elif method == "simple":
			return distances.distance_from_points_simple_separable(dec, ra, points, omap=omap, odomains=odomains, domains=domains)
		else: raise ValueError("Unknown method '%s'" % str(method))
	else:
		# We have a general geometry, so we need the full posmap. But to avoid wasting memory we
		# can loop over chunks of the posmap.
		if method == "bubble":
			# Not sure how to slice bubble. Just do it in one go for now
			pos = posmap(shape, wcs, safe=False)
			point_pix = utils.nint(sky2pix(shape, wcs, points))
			return distances.distance_from_points_bubble(pos, points, point_pix, rmax=rmax, omap=omap, odomains=odomains, domains=domains)
		elif method == "simple":
			geo = Geometry(shape, wcs)
			for y in range(0, shape[-2], step):
				sub_geo = geo[y:y+step]
				pos     = posmap(*sub_geo, safe=False)
				if domains:
					distances.distance_from_points_simple(pos, points, omap=omap[y:y+step], odomains=odomains[y:y+step], domains=True)
				else:
					distances.distance_from_points_simple(pos, points, omap=omap[y:y+step])
			if domains: return omap, odomains
			else:       return omap

def distance_transform_healpix(mask, omap=None, rmax=None, method="heap"):
	"""Given a boolean healpix mask, produce an output map where the value in each pixel is the distance
	to the closest false pixel in the mask. See distance_from for the meaning of rmax."""
	import healpy
	from pixell import distances
	npix  = mask.shape[-1]
	mflat = mask.reshape(-1,npix)
	nside = healpy.npix2nside(npix)
	info  = distances.healpix_info(nside)
	if omap is None: omap = np.zeros(mflat.shape)
	for i in range(len(mflat)):
		edge_pix = distances.find_edges_healpix(info, mflat[i])
		edge_pos = np.array(healpy.pix2ang(info.nside, edge_pix))
		edge_pos[0] = np.pi/2-edge_pos[0]
		distances.distance_from_points_healpix(info, edge_pos, edge_pix, omap=omap[i], rmax=rmax, method=method)
	omap = omap.reshape(mask.shape)
	# Distance is always zero inside mask
	omap *= mask
	return omap

def labeled_distance_transform_healpix(labels, omap=None, odomains=None, rmax=None, method="heap"):
	"""Given a healpix map of labels going from 1 to nlabel, produce an output map where the value
	in each pixel is the distance to the closest nonzero pixel in the labels, as well as a
	map of which label each pixel was closest to. See distance_from for the meaning of rmax."""
	import healpy
	from pixell import distances
	npix  = labels.shape[-1]
	lflat = labels.reshape(-1,npix)
	nside = healpy.npix2nside(npix)
	info  = distances.healpix_info(nside)
	if omap is None: omap = np.zeros(lflat.shape)
	if odomains is None: odomains = np.zeros(lflat.shape)
	for i in range(len(lflat)):
		edge_pix = distances.find_edges_labeled_healpix(info, lflat[i])
		edge_pos = np.array(healpy.pix2ang(info.nside, edge_pix))
		edge_pos[0] = np.pi/2-edge_pos[0]
		_, domains = distances.distance_from_points_healpix(info, edge_pos, edge_pix, omap=omap[i], domains=True, rmax=rmax, method=method)
		# Get the edge_pix to label mapping
		mapping = lflat[i][edge_pix]
		mask    = domains >= 0
		odomains[i,mask] = mapping[domains[mask]]
		# Distance is always zero inside each labeled region
		mask = lflat[i] != 0
		omap[i][mask] = 0
	omap = omap.reshape(labels.shape)
	odomains = odomains.reshape(labels.shape)
	return omap, odomains

def distance_from_healpix(nside, points, omap=None, odomains=None, domains=False, rmax=None, method="bubble"):
	"""Find the distance from each pixel in healpix map with nside nside to the
	nearest of the points[{dec,ra},npoint], returning a [ny,nx] map of distances.
	If domains==True, then it will also return a [ny,nx] map of the index of the point
	that was closest to each pixel. If rmax is specified, then distances will only be
	computed up to rmax. Beyond that distance will be set to rmax and domains to -1.
	This can be used to speed up the calculation when one only cares about nearby areas."""
	import healpy
	from pixell import distances
	info = distances.healpix_info(nside)
	if omap is None: omap = np.empty(info.npix)
	if domains and odomains is None: odomains = np.empty(info.npix, np.int32)
	pixs = utils.nint(healpy.ang2pix(nside, np.pi/2-points[0], points[1]))
	return distances.distance_from_points_healpix(info, points, pixs, rmax=rmax, omap=omap, odomains=odomains, domains=domains, method=method)

def pad(emap, pix, return_slice=False, wrap=False):
	"""Pad enmap "emap", creating a larger map with zeros filled in on the sides.
	How much to pad is controlled via pix. If pix is a scalar, it specifies the number
	of pixels to add on all sides. If it is 1d, it specifies the number of pixels to add
	at each end for each axis. If it is 2d, the number of pixels to add at each end
	of an axis can be specified individually."""
	pix = np.asarray(pix,dtype=int)
	if pix.ndim == 0:
		pix = np.array([[pix,pix],[pix,pix]])
	elif pix.ndim == 1:
		pix = np.array([pix,pix])
	# Exdend the wcs in each direction.
	w = emap.wcs.deepcopy()
	w.wcs.crpix += pix[0,::-1]
	# Construct a slice between the new and old map
	res = zeros(emap.shape[:-2]+tuple([s+sum(p) for s,p in zip(emap.shape[-2:],pix.T)]),wcs=w, dtype=emap.dtype)
	mslice = (Ellipsis,slice(pix[0,0],res.shape[-2]-pix[1,0]),slice(pix[0,1],res.shape[-1]-pix[1,1]))
	res[mslice] = emap
	if wrap:
		res[...,:pix[0,0],:]  = res[...,-pix[0,0]-pix[1,0]:-pix[1,0],:]
		res[...,-pix[1,0]:,:] = res[...,pix[0,0]:pix[0,0]+pix[1,0],:]
		res[...,:,:pix[0,1]]  = res[...,:,-pix[0,1]-pix[1,1]:-pix[1,1]]
		res[...,:,-pix[1,1]:] = res[...,:,pix[0,1]:pix[0,1]+pix[1,1]]
	return (res,mslice) if return_slice else res

def find_blank_edges(m, value="auto"):
	"""Returns blanks[{front,back},{y,x}], the size of the blank area
	at the beginning and end of each axis of the map, where the argument
	"value" determines which value is considered blank. Can be a float value,
	or the strings "auto" or "none". Auto will choose the value that maximizes
	the edge area considered blank. None will result in nothing being consideered blank."""
	if value == "auto":
		# Find the median value along each edge
		medians = [np.median(m[...,:,i],-1) for i in [0,-1]] + [np.median(m[...,i,:],-1) for i in [0,-1]]
		bs = [find_blank_edges(m, med) for med in medians]
		nb = [np.product(np.sum(b,0)) for b in bs]
		blanks = bs[np.argmax(nb)]
		return blanks
	elif value == "none":
		# Don't use any values for cropping, so no cropping is done
		return np.zeros([2,2],dtype=int)
	else:
		value   = np.asarray(value)
		# Find which rows and cols consist entirely of the given value
		hitmask = np.all(np.isclose(m.T, value.T, equal_nan=True, rtol=1e-6, atol=0).T,axis=tuple(range(m.ndim-2)))
		hitrows = np.all(hitmask,1)
		hitcols = np.all(hitmask,0)
		# Find the first and last row and col which aren't all the value
		blanks  = np.array([
			np.where(~hitrows)[0][[0,-1]],
			np.where(~hitcols)[0][[0,-1]]]
			).T
		blanks[1] = m.shape[-2:]-blanks[1]-1
		return blanks

def autocrop(m, method="plain", value="auto", margin=0, factors=None, return_info=False):
	"""Adjust the size of m to be more fft-friendly. If possible,
	blank areas at the edge of the map are cropped to bring us to a nice
	length. If there there aren't enough blank areas, the map is padded
	instead. If value="none" no values are considered blank, so no cropping
	will happen. This can be used to autopad for fourier-friendliness."""
	blanks  = find_blank_edges(m, value=value)
	nblank  = np.sum(blanks,0)
	# Find the first good sizes larger than the unblank lengths
	minshape  = m.shape[-2:]-nblank+margin
	if method == "plain":
		goodshape = minshape
	elif method == "fft":
		goodshape = np.array([enfft.fft_len(l, direction="above", factors=None) for l in minshape])
	else:
		raise ValueError("Unknown autocrop method %s!" % method)
	# Pad if necessary
	adiff   = np.maximum(0,goodshape-m.shape[-2:])
	padding = [[0,0],[0,0]]
	if any(adiff>0):
		padding = [adiff,[0,0]]
		m = pad(m, padding)
		blanks[0] += adiff
		nblank = np.sum(blanks,0)
	# Then crop to goodshape
	tocrop = m.shape[-2:]-goodshape
	lower  = np.minimum(tocrop,blanks[0])
	upper  = tocrop-lower
	s      = (Ellipsis,slice(lower[0],m.shape[-2]-upper[0]),slice(lower[1],m.shape[-1]-upper[1]))
	class PadcropInfo:
		slice   = s
		pad     = padding
	if return_info:
		return m[s], PadcropInfo
	else:
		return m[s]

def padcrop(m, info):
	return pad(m, info.pad)[info.slice]

def grad(m):
	"""Returns the gradient of the map m as [2,...]."""
	return ifft(fft(m)*_widen(m.lmap(),m.ndim+1)*1j).real

def grad_pix(m):
	"""The gradient of map m expressed in units of pixels.
	Not the same as the gradient of m with resepect to pixels.
	Useful for avoiding sky2pix-calls for e.g. lensing,
	and removes the complication of axes that increase in
	nonstandard directions."""
	return grad(m)*(m.shape[-2:]/m.extent(signed=True))[(slice(None),)+(None,)*m.ndim]

def div(m):
	"""Returns the divergence of the map m[2,...] as [...]."""
	return ifft(np.sum(fft(m)*_widen(m.lmap(),m.ndim)*1j,0)).real

def _widen(map,n):
	"""Helper for gard and div. Adds degenerate axes between the first
	and the last two to give the map a total dimensionality of n."""
	return map[(slice(None),) + (None,)*(n-3) + (slice(None),slice(None))]

def apod(m, width, profile="cos", fill="zero"):
	"""Apodize the provided map. Currently only cosine apodization is
	implemented.

    Args:
        imap: (...,Ny,Nx) or (Ny,Nx) ndarray to be apodized
        width: The width in pixels of the apodization on each edge.
        profile: The shape of the apodization. Only "cos" is supported.
	"""
	width = np.minimum(np.zeros(2)+width,m.shape[-2:]).astype(np.int32)
	if profile == "cos":
		a = [0.5*(1-np.cos(np.linspace(0,np.pi,w))) for w in width]
	else:
		raise ValueError("Unknown apodization profile %s" % profile)
	res = m.copy()
	if fill == "mean":
		offset = np.asarray(np.mean(res,(-2,-1)))[...,None,None]
		res -= offset
	elif fill == "median":
		offset = np.asarray(np.median(res,(-2,-1)))[...,None,None]
		res -= offset
	if width[0] > 0:
		res[...,:width[0],:] *= a[0][:,None]
		res[...,-width[0]:,:] *= a[0][::-1,None]
	if width[1] > 0:
		res[...,:,:width[1]] *= a[1][None,:]
		res[...,:,-width[1]:]  *= a[1][None,::-1]
	if fill == "mean" or fill == "median":
		res += offset
	return res

def lform(map, shift=True):
	"""Given an enmap, return a new enmap that has been fftshifted (unless shift=False),
	and which has had the wcs replaced by one describing fourier space. This is mostly
	useful for plotting or writing 2d power spectra.

	It could have been useful more generally, but because all "plain" coordinate systems
	are assumed to need conversion between degrees and radians, sky2pix etc. get confused
	when applied to lform-maps."""
	omap = fftshift(map)
	omap.wcs = lwcs(map.shape, map.wcs)
	return omap

def lwcs(shape, wcs):
	"""Build world coordinate system for l-space"""
	lres   = 2*np.pi/extent(shape, wcs, signed=True)
	ny, nx = shape[-2:]
	owcs   = wcsutils.explicit(crpix=[nx//2+1,ny//2+1], crval=[0,0], cdelt=lres[::-1])
	return owcs

def rbin(map, center=[0,0], bsize=None, brel=1.0, return_nhit=False):
	"""Radially bin map around the given center point ([0,0] by default).
	If bsize it given it will be the constant bin width. This defaults to
	the pixel size. brel can be used to scale up the bin size. This is
	mostly useful when using automatic bsize.

	Returns bvals[...,nbin] and r[nbin], where bvals is the mean
	of the map in each radial bin and r is the mid-point of each bin
	"""
	r = map.modrmap(ref=center)
	if bsize is None:
		bsize = np.min(map.extent()/map.shape[-2:])
	return _bin_helper(map, r, bsize*brel, return_nhit=return_nhit)

def lbin(map, bsize=None, brel=1.0, return_nhit=False):
	"""Like rbin, but for fourier space. Returns b(l),l"""
	l = map.modlmap()
	if bsize is None: bsize = min(abs(l[0,1]),abs(l[1,0]))
	return _bin_helper(map, l, bsize*brel, return_nhit=return_nhit)

def _bin_helper(map, r, bsize, return_nhit=False):
	"""This is very similar to a function in utils, but was sufficiently different
	that it didn't make sense to reuse that one. This is often the case with the
	binning in utils. I should clean that up, and probably base one of the new
	functions on this one."""
	# Get the number of bins
	n     = int(np.max(r/bsize))
	rinds = (r/bsize).reshape(-1).astype(int)
	# Ok, rebin the map. We do this using bincount, which can be a bit slow
	mflat = map.reshape((-1,)+map.shape[-2:])
	mout = np.zeros((len(mflat),n))
	nhit = np.bincount(rinds)[:n]
	for i, m in enumerate(mflat):
		mout[i] = np.bincount(rinds, weights=m.reshape(-1))[:n]/nhit
	mout = mout.reshape(map.shape[:-2]+mout.shape[1:])
	# What r should we assign to each bin? We could just use the bin center,
	# but since we're averaging point samples in each bin, it makes more sense
	# to assign the same average of the r values
	orads = np.bincount(rinds, weights=r.reshape(-1))[:n]/nhit
	if return_nhit: return mout, orads, nhit
	else: return mout, orads

def radial_average(map, center=[0,0], step=1.0):
	warnings.warn("radial_average has been renamed to rbin", DeprecationWarning)
	return rbin(map, center=center, brel=step)

def padslice(map, box, default=np.nan):
	"""Equivalent to map[...,box[0,0]:box[1,0],box[0,1]:box[1,1]], except that
	pixels outside the map are treated as actually being present, but filled with
	the value given by "default". Hence, ther esult will always have size box[1]-box[0]."""
	box = np.asarray(box).astype(int)
	# Construct our output map
	wcs = map.wcs.deepcopy()
	wcs.wcs.crpix -= box[0,::-1]
	res = full(map.shape[:-2]+tuple(box[1]-box[0]), wcs, default, map.dtype)
	# Get the (possibly smaller) box for the valid pixels of the input map
	ibox = np.maximum(0,np.minimum(np.array(map.shape[-2:])[None],box))
	# Copy over the relevant region
	o, w = ibox[0]-box[0], ibox[1]-ibox[0]
	res[...,o[0]:o[0]+w[0],o[1]:o[1]+w[1]] = map[...,ibox[0,0]:ibox[1,0],ibox[0,1]:ibox[1,1]]
	return res

def tile_maps(maps):
	"""Given a 2d list of enmaps representing contiguous tiles in the
	same global pixelization, stack them into a total map and return it.
	E.g. if maps = [[a,b],[c,d]], then the result would be
	      c d
	map = a b
	"""
	# First stack the actual data:
	m = np.concatenate([np.concatenate(row,-1) for row in maps],-2)
	# Then figure out the wcs of the result. crpix counts from the
	# lower left corner, so a and the total map should have the same wcs
	m = samewcs(m, maps[0][0])
	return m

def stamps(map, pos, shape, aslist=False):
	"""Given a map, extract a set of identically shaped postage stamps with corners
	at pos[ntile,2]. The result will be an enmap with shape [ntile,...,ny,nx]
	and a wcs appropriate for the *first* tile only. If that is not the
	behavior wanted, you can specify aslist=True, in which case the result
	will be a list of enmaps, each with the correct wcs."""
	shape = np.zeros(2)+shape
	pos   = np.asarray(pos)
	res   = []
	for p in pos:
		res.append(padslice(map, [p,p+shape]))
	if aslist: return res
	res = samewcs(np.array(res),res[0])
	return res

def to_healpix(imap, omap=None, nside=0, order=3, chunk=100000, destroy_input=False):
	"""Project the enmap "imap" onto the healpix pixelization. If omap is given,
	the output will be written to it. Otherwise, a new healpix map will be constructed.
	The healpix map must be in RING order. nside controls the resolution of the output map.
	If 0, nside is chosen such that the output map is higher resolution than the input.
	This is needed to avoid losing information. To go to a lower-resolution output map,
	you should first degrade the input map. The chunk argument affects the speed/memory
	tradeoff of the function. Higher values use more memory, and might (and might not)
	give higher speed. If destroy_input is True, then the input map will be prefiltered
	in-place, which saves memory but modifies its values."""
	import healpy
	if not destroy_input and order > 1: imap = imap.copy()
	if order > 1:
		imap = utils.interpol_prefilter(imap, order=order, inplace=True)
	if omap is None:
		# Generate an output map
		if not nside:
			npix_full_cyl = 4*np.pi/imap.pixsize()
			nside = 2**int(np.floor(np.log2((npix_full_cyl/12)**0.5)))
		npix = 12*nside**2
		omap = np.zeros(imap.shape[:-2]+(npix,),imap.dtype)
	else:
		nside = healpy.npix2nside(omap.shape[-1])
	npix = omap.shape[-1]
	# Interpolate values at output pixel positions
	for i in range(0, npix, chunk):
		pos   = np.array(healpy.pix2ang(nside, np.arange(i, min(npix,i+chunk))))
		# Healpix uses polar angle, not dec
		pos[0] = np.pi/2 - pos[0]
		omap[...,i:i+chunk] = imap.at(pos, order=order, mask_nan=False, prefilter=False)
	return omap

def to_flipper(imap, omap=None, unpack=True):
	"""Convert the enmap "imap" into a flipper map with the same geometry. If
	omap is given, the output will be written to it. Otherwise, a an array of
	flipper maps will be constructed. If the input map has dimensions
	[a,b,c,ny,nx], then the output will be an [a,b,c] array with elements
	that are flipper maps with dimension [ny,nx]. The exception is for
	a 2d enmap, which is returned as a plain flipper map, not a
	0-dimensional array of flipper maps. To avoid this unpacking, pass

	Flipper needs cdelt0 to be in decreasing order. This function ensures that,
	at the cost of losing the original orientation. Hence to_flipper followed
	by from_flipper does not give back an exactly identical map to the one
	on started with.
	"""
	import flipper.liteMap
	if imap.wcs.wcs.cdelt[0] > 0: imap = imap[...,::-1]
	# flipper wants a different kind of wcs object than we have.
	header = imap.wcs.to_header(relax=True)
	header['NAXIS']  = 2
	header['NAXIS1'] = imap.shape[-1]
	header['NAXIS2'] = imap.shape[-2]
	flipwcs = flipper.liteMap.astLib.astWCS.WCS(header, mode="pyfits")
	iflat = imap.preflat
	if omap is None:
		omap = np.empty(iflat.shape[:-2],dtype=object)
	for i, m in enumerate(iflat):
		omap[i] = flipper.liteMap.liteMapFromDataAndWCS(iflat[i], flipwcs)
	omap = omap.reshape(imap.shape[:-2])
	if unpack and omap.ndim == 0: return omap.reshape(-1)[0]
	else: return omap

def from_flipper(imap, omap=None):
	"""Construct an enmap from a flipper map or array of flipper maps imap.
	If omap is specified, it must have the correct shape, and the data will
	be written there."""
	imap   = np.asarray(imap)
	first  = imap.reshape(-1)[0]
	# flipper and enmap wcs objects come from different wcs libraries, so
	# they must be converted
	wcs    = wcsutils.WCS(first.wcs.header).sub(2)
	if omap is None:
		omap = empty(imap.shape + first.data.shape, wcs, first.data.dtype)
	# Copy over all components
	iflat = imap.reshape(-1)
	for im, om in zip(iflat, omap.preflat):
		om[:] = im.data
	omap = fix_endian(omap)
	return omap

############
# File I/O #
############

def write_map(fname, emap, fmt=None, extra={}):
	"""Writes an enmap to file. If fmt is not passed,
	the file type is inferred from the file extension, and can
	be either fits or hdf. This can be overriden by
	passing fmt with either 'fits' or 'hdf' as argument."""
	if fmt == None:
		if   fname.endswith(".hdf"):     fmt = "hdf"
		elif fname.endswith(".fits"):    fmt = "fits"
		elif fname.endswith(".fits.gz"): fmt = "fits"
		else: fmt = "fits"
	if fmt == "fits":
		write_fits(fname, emap, extra=extra)
	elif fmt == "hdf":
		write_hdf(fname, emap, extra=extra)
	else:
		raise ValueError

def read_map(fname, fmt=None, sel=None, box=None, pixbox=None, geometry=None, wrap="auto", mode=None, sel_threshold=10e6, wcs=None, hdu=None, delayed=False):
	"""Read an enmap from file. The file type is inferred
	from the file extension, unless fmt is passed.
	fmt must be one of 'fits' and 'hdf'."""
	toks = fname.split(":")
	fname = toks[0]
	if fmt == None:
		if   fname.endswith(".hdf"):     fmt = "hdf"
		elif fname.endswith(".fits"):    fmt = "fits"
		elif fname.endswith(".fits.gz"): fmt = "fits"
		else: fmt = "fits"
	if fmt == "fits":
		res = read_fits(fname, sel=sel, box=box, pixbox=pixbox, geometry=geometry, wrap=wrap, mode=mode, sel_threshold=sel_threshold, wcs=wcs, hdu=hdu, delayed=delayed)
	elif fmt == "hdf":
		res = read_hdf(fname, sel=sel, box=box, pixbox=pixbox, geometry=geometry, wrap=wrap, mode=mode, sel_threshold=sel_threshold, wcs=wcs, delayed=delayed)
	else:
		raise ValueError
	if len(toks) > 1:
		res = eval("res"+":".join(toks[1:]))
	return res

def read_map_geometry(fname, fmt=None, hdu=None):
	"""Read an enmap geometry from file. The file type is inferred
	from the file extension, unless fmt is passed.
	fmt must be one of 'fits' and 'hdf'."""
	toks = fname.split(":")
	fname = toks[0]
	if fmt == None:
		if   fname.endswith(".hdf"):     fmt = "hdf"
		elif fname.endswith(".fits"):    fmt = "fits"
		elif fname.endswith(".fits.gz"): fmt = "fits"
		else: fmt = "fits"
	if fmt == "fits":
		shape, wcs = read_fits_geometry(fname, hdu=hdu)
	elif fmt == "hdf":
		shape, wcs = read_hdf_geometry(fname)
	else:
		raise ValueError
	if len(toks) > 1:
		sel = eval("utils.sliceeval"+":".join(toks[1:]))[-2:]
		shape, wcs = slice_geometry(shape, wcs, sel)
	return shape, wcs

def write_map_geometry(fname, shape, wcs, fmt=None):
	"""Write an enmap geometry to file. The file type is inferred
	from the file extension, unless fmt is passed.
	fmt must be one of 'fits' and 'hdf'. Only fits is supported for now, though."""
	toks = fname.split(":")
	fname = toks[0]
	if fmt == None:
		if   fname.endswith(".hdf"):     fmt = "hdf"
		elif fname.endswith(".fits"):    fmt = "fits"
		else: fmt = "fits"
	if fmt == "fits":
		write_fits_geometry(fname, shape, wcs)
	elif fmt == "hdf":
		raise NotImplementedError("Write write_hdf_geometry not implemented yet")
	else:
		raise ValueError

def write_fits(fname, emap, extra={}):
	"""Write an enmap to a fits file."""
	# The fits write routines may attempt to modify
	# the map. So make a copy.
	emap = enmap(emap, copy=True)
	# Get our basic wcs header
	header = emap.wcs.to_header(relax=True)
	# Add our map headers
	header['NAXIS'] = emap.ndim
	for i,n in enumerate(emap.shape[::-1]):
		header['NAXIS%d'%(i+1)] = n
	for key, val in extra.items():
		header[key] = val
	hdus   = astropy.io.fits.HDUList([astropy.io.fits.PrimaryHDU(emap, header)])
	with warnings.catch_warnings():
		warnings.filterwarnings('ignore')
		hdus.writeto(fname, clobber=True)

def write_fits_geometry(fname, shape, wcs):
	"""Write just the geometry to a fits file that will only contain the header"""
	header = wcs.to_header(relax=True)
	header["NAXIS"] = len(shape)
	for i, s in enumerate(shape[::-1]):
		header["NAXIS%d"%(i+1)] = s
	# Dummy, but must be present
	header["BITPIX"] = -32
	header.tofile(fname, overwrite=True)

def read_fits(fname, hdu=None, sel=None, box=None, pixbox=None, geometry=None, wrap="auto", mode=None, sel_threshold=10e6, wcs=None, delayed=False):
	"""Read an enmap from the specified fits file. By default,
	the map and coordinate system will be read from HDU 0. Use
	the hdu argument to change this. The map must be stored as
	a fits image. If sel is specified, it should be a slice
	that will be applied to the image before reading. This avoids
	reading more of the image than necessary. Instead of sel,
	a coordinate box [[yfrom,xfrom],[yto,xto]] can be specified."""
	if hdu is None: hdu = 0
	hdu = astropy.io.fits.open(fname)[hdu]
	ndim = len(hdu.shape)
	if hdu.header["NAXIS"] < 2:
		raise ValueError("%s is not an enmap (only %d axes)" % (fname, hdu.header["NAXIS"]))
	if wcs is None:
		with warnings.catch_warnings():
			wcs = wcsutils.WCS(hdu.header).sub(2)
	proxy = ndmap_proxy_fits(hdu, wcs, fname=fname, threshold=sel_threshold)
	return read_helper(proxy, sel=sel, box=box, pixbox=pixbox, geometry=geometry, wrap=wrap, mode=mode, delayed=delayed)

def read_fits_geometry(fname, hdu=None):
	"""Read an enmap wcs from the specified fits file. By default,
	the map and coordinate system will be read from HDU 0. Use
	the hdu argument to change this. The map must be stored as
	a fits image."""
	if hdu is None: hdu = 0
	with utils.nowarn():
		hdu = astropy.io.fits.open(fname)[hdu]
	if hdu.header["NAXIS"] < 2:
		raise ValueError("%s is not an enmap (only %d axes)" % (fname, hdu.header["NAXIS"]))
	with warnings.catch_warnings():
		wcs = wcsutils.WCS(hdu.header).sub(2)
	shape = tuple([hdu.header["NAXIS%d"%(i+1)] for i in range(hdu.header["NAXIS"])[::-1]])
	return shape, wcs

def write_hdf(fname, emap, extra={}):
	"""Write an enmap as an hdf file, preserving all
	the WCS metadata."""
	import h5py
	emap = enmap(emap, copy=False)
	with h5py.File(fname, "w") as hfile:
		hfile["data"] = emap
		header = emap.wcs.to_header()
		for key in header:
			hfile["wcs/"+key] = header[key]
		for key, val in extra.items():
			hfile[key] = val

def read_hdf(fname, hdu=None, sel=None, box=None, pixbox=None, geometry=None, wrap="auto", mode=None, sel_threshold=10e6, wcs=None, delayed=False):
	"""Read an enmap from the specified hdf file. Two formats
	are supported. The old enmap format, which simply used
	a bounding box to specify the coordinates, and the new
	format, which uses WCS properties. The latter is used if
	available. With the old format, plate carree projection
	is assumed. Note: some of the old files have a slightly
	buggy wcs, which can result in 1-pixel errors."""
	import h5py
	with h5py.File(fname,"r") as hfile:
		data = hfile["data"]
		hwcs = hfile["wcs"]
		header = astropy.io.fits.Header()
		for key in hwcs:
			header[key] = fix_python3(hwcs[key].value)
		if wcs is None:
			wcs = wcsutils.WCS(header).sub(2)
		proxy = ndmap_proxy_hdf(data, wcs, fname=fname, threshold=sel_threshold)
		return read_helper(proxy, sel=sel, box=box, pixbox=pixbox, geometry=geometry, wrap=wrap, mode=mode, delayed=delayed)

def read_hdf_geometry(fname):
	"""Read an enmap wcs from the specified hdf file."""
	import h5py
	with h5py.File(fname,"r") as hfile:
		hwcs = hfile["wcs"]
		header = astropy.io.fits.Header()
		for key in hwcs:
			header[key] = hwcs[key].value
		wcs   = wcsutils.WCS(header).sub(2)
		shape = hfile["data"].shape
	return shape, wcs

def fix_python3(s):
	"""Convert "bytes" to string in python3, while leaving other types unmolested.
	Python3 string handling is stupid."""
	try:
		if isinstance(s, bytes): return s.decode("utf-8")
		else: return s
	except TypeError: return s

def read_helper(data, sel=None, box=None, pixbox=None, geometry=None, wrap="auto", mode=None, delayed=False):
	"""Helper function for map reading. Handles the slicing, sky-wrapping and capping, etc."""
	if delayed: return data # Slicing not supported yet when we want to return a proxy object
	if geometry is not None: data = extract(data, *geometry, wrap=wrap)
	if box      is not None: data = submap(data, box, wrap=wrap)
	if pixbox   is not None: data = extract_pixbox(data, pixbox, wrap=wrap)
	if sel      is not None: data = data[sel]
	data = data[:] # Get rid of the wrapper if it still remains
	data = data.copy()
	return data

# These wrapper classes are there to let us reuse the normal map
# extract and submap operations on fits and hdf maps without needing
# to read in all the data.

class ndmap_proxy:
	def __init__(self, shape, wcs, dtype, fname="<none>", threshold=1e7):
		self.fname, self.shape, self.wcs, self.dtype = fname, shape, wcs, dtype
		self.threshold = threshold
	@property
	def ndim(self): return len(self.shape)
	@property
	def geometry(self): return self.shape, self.wcs
	@property
	def npix(self): return self.shape[-2]*self.shape[-1]
	def __str__(self): return repr(self)
	def __repr__(self): return "ndmap_proxy(fname=%s, shape=%s, wcs=%s, dtype=%s)" % (self.fname, str(self.shape), str(self.wcs), str(self.dtype))
	def __getslice__(self, a, b=None, c=None): return self[slice(a,b,c)]
	def __getitem__(self, sel): raise NotImplementedError("ndmap_proxy must be subclassed")

# Copy over some methos from ndmap
for name in ["sky2pix", "pix2sky", "box", "pixbox_of", "posmap", "pixmap", "lmap", "modlmap", "modrmap", "area", "pixsize", "pixshape",
		"pixsizemap", "pixshapemap", "extent", "distance_from", "center", "extract", "extract_pixbox"]:
	setattr(ndmap_proxy, name, getattr(ndmap, name))

class ndmap_proxy_fits(ndmap_proxy):
	def __init__(self, hdu, wcs, fname="<none>", threshold=1e7):
		self.hdu = hdu
		# Note that 'section' is not part of some HDU types, such as CompImageHDU.
		self.use_section = hasattr(hdu, 'section')
		if self.use_section:
			dtype    = fix_endian(hdu.section[(slice(0,1),)*hdu.header["NAXIS"]]).dtype
		else:
			dtype    = fix_endian(hdu.data[(slice(0,1),)*hdu.header["NAXIS"]]).dtype
		ndmap_proxy.__init__(self, hdu.shape, wcs, dtype, fname=fname, threshold=threshold)
	def __getitem__(self, sel):
		_, psel = utils.split_slice(sel, [len(self.shape)-2,2])
		if len(psel) > 2: raise IndexError("too many indices")
		_, wcs = slice_geometry(self.shape[-2:], self.wcs, psel)
		if (self.hdu.size > self.threshold) and self.use_section:
			sel1, sel2 = utils.split_slice(sel, [len(self.shape)-1,1])
			res = self.hdu.section[sel1][(Ellipsis,)+sel2]
		else: res = self.hdu.data[sel]
		return ndmap(fix_endian(res), wcs)
	def __repr__(self): return "ndmap_proxy_fits(fname=%s, shape=%s, wcs=%s, dtype=%s)" % (self.fname, str(self.shape), str(self.wcs), str(self.dtype))

class ndmap_proxy_hdf(ndmap_proxy):
	def __init__(self, dset, wcs, fname="<none>", threshold=1e7):
		self.dset      = dset
		ndmap_proxy.__init__(self, dset.shape, wcs, fname=fname, threshold=threshold)
	def __getitem__(self, sel):
		_, psel = utils.split_slice(sel, [self.ndim-2,2])
		if len(psel) > 2: raise IndexError("too many indices")
		_, wcs = slice_geometry(self.shape[-2:], self.wcs, psel)
		if self.dset.size > self.threshold:
			sel1, sel2 = utils.split_slice(sel, [len(self.shape)-1,1])
			res = self.dset[sel1][(Ellipsis,)+sel2]
		else:
			res = self.dset.value[sel]
		return ndmap(fix_endian(res), wcs)
	def __repr__(self): return "ndmap_proxy_hdf(fname=%s, shape=%s, wcs=%s, dtype=%s)" % (self.fname, str(self.shape), str(self.wcs), str(self.dtype))

def fix_endian(map):
	"""Make endianness of array map match the current machine.
	Returns the result."""
	if map.dtype.byteorder not in ['=','<' if sys.byteorder == 'little' else '>']:
		map = map.byteswap(True).newbyteorder()
	return map

def shift(map, off, inplace=False, keepwcs=False):
	"""Cyclicly shift the pixels in map such that a pixel at
	position (i,j) ends up at position (i+off[0],j+off[1])"""
	if not inplace: map = map.copy()
	off = np.atleast_1d(off)
	for i, o in enumerate(off):
		if o != 0:
			map[:] = np.roll(map, o, -len(off)+i)
	if not keepwcs:
		map.wcs.wcs.crval -= map.wcs.wcs.cdelt*off[::-1]
	return map

def fftshift(map, inplace=False):
	if not inplace: map = map.copy()
	map[:] = np.fft.fftshift(map, axes=[-2,-1])
	return map

def ifftshift(map, inplace=False):
	if not inplace: map = map.copy()
	map[:] = np.fft.ifftshift(map, axes=[-2,-1])
	return map

def fillbad(map, val=0, inplace=False):
	if not inplace: map = map.copy()
	map[~np.isfinite(map)] = val
	return map

def resample(map, oshape, off=(0,0), method="fft", mode="wrap", corner=False, order=3):
	"""Resample the input map such that it covers the same area of the sky
	with a different number of pixels given by oshape."""
	# Construct the output shape and wcs
	oshape = map.shape[:-2] + tuple(oshape)[-2:]
	owcs   = wcsutils.scale(map.wcs, np.array(oshape[-2:],float)/map.shape[-2:], rowmajor=True, corner=corner)
	off    = np.zeros(2)+off
	# Apply phase shift to realign with pixel centers. This can be seen as a half pixel shift to
	# the left in the original pixelization followed by a half pixel shift to the right in the new
	# pixelization.
	if not corner:
		off -= 0.5 - 0.5*np.array(oshape[-2:],float)/map.shape[-2:] # in output units
	if method == "fft":
		omap  = zeros(oshape, owcs, map.dtype)
		fimap = enfft.fft(map, axes=(-2,-1))
		fomap = np.zeros(oshape, fimap.dtype)
		# copy over all 4 quadrants. This would have been a single operation if the
		# fourier center had been in the middle. This could be acieved using fftshift,
		# but that would require two extra full-array shifts
		cny, cnx = np.minimum(map.shape[-2:], oshape[-2:])
		hny, hnx = cny//2, cnx//2
		fomap[...,:hny,        :hnx       ] = fimap[...,:hny,        :hnx       ]
		fomap[...,:hny,        -(cnx-hnx):] = fimap[...,:hny,        -(cnx-hnx):]
		fomap[...,-(cny-hny):, :hnx       ] = fimap[...,-(cny-hny):, :hnx       ]
		fomap[...,-(cny-hny):, -(cnx-hnx):] = fimap[...,-(cny-hny):, -(cnx-hnx):]
		if np.any(off != 0):
			fomap[:] = enfft.shift(fomap, off, axes=(-2,-1), nofft=True)
		omap[:] = enfft.ifft(fomap, axes=(-2,-1)).real
		# Normalize
		omap /= map.shape[-2]*map.shape[-1]
	elif method == "spline":
		opix  = pixmap(oshape) - off[:,None,None]
		ipix  = opix * (np.array(map.shape[-2:],float)/oshape[-2:])[:,None,None]
		omap  = ndmap(map.at(ipix, unit="pix", mode=mode, order=order), owcs)
	else:
		raise ValueError("Invalid resample method '%s'" % method)
	return omap

def spin_helper(spin, n):
	spin  = np.array(spin).reshape(-1)
	scomp = 1+(spin!=0)
	ci, i1 = 0, 0
	while True:
		i2 = min(i1+scomp[ci],n)
		if i2-i1 != scomp[ci]: raise IndexError("Unpaired component in spin transform")
		yield spin[ci], i1, i2
		if i2 == n: break
		i1 = i2
		ci = (ci+1)%len(spin)
<|MERGE_RESOLUTION|>--- conflicted
+++ resolved
@@ -1316,22 +1316,14 @@
 	the given exponent in eigen-space."""
 	return samewcs(utils.eigpow(mat, exp, axes=axes), mat)
 
-<<<<<<< HEAD
-def downgrade(emap, factor, dfunc=np.mean):
-=======
 def downgrade(emap, factor, op=np.mean):
->>>>>>> 15a7a8a2
 	"""Returns enmap "emap" downgraded by the given integer factor
 	(may be a list for each direction, or just a number) by averaging
 	inside pixels."""
 	fact = np.full(2, 1, dtype=int)
 	fact[:] = factor
 	tshape = emap.shape[-2:]//fact*fact
-<<<<<<< HEAD
-	res = dfunc(np.reshape(emap[...,:tshape[0],:tshape[1]],emap.shape[:-2]+(tshape[0]//fact[0],fact[0],tshape[1]//fact[1],fact[1])),(-3,-1))
-=======
 	res = op(np.reshape(emap[...,:tshape[0],:tshape[1]],emap.shape[:-2]+(tshape[0]//fact[0],fact[0],tshape[1]//fact[1],fact[1])),(-3,-1))
->>>>>>> 15a7a8a2
 	try: return ndmap(res, emap[...,::fact[0],::fact[1]].wcs)
 	except AttributeError: return res
 
