from __future__ import print_function
import numpy as np, scipy.ndimage, warnings, astropy.io.fits, sys, time
from . import utils, wcsutils, powspec, fft as enfft

# Things that could be improved:
#  1. We assume exactly 2 WCS axes in spherical projection in {dec,ra} order.
#     It would be nice to support other configurations too. I have for example
#     needed [det,ra] or even [time,det,ra]. Adding support for this would
#     probably necessitate breaking backwards compatibility due to units.
#     WCS uses the units specified in the fits file, but I use radians.
#     Once we allos non-degree axes, the simple pi/180 conversion I use
#     won't work for all axes. It is simpler to just go with the flow and
#     use the same units as wcs. I need to think about how this would
#     interact with fourier units. Also, reordering or removing axes
#     can be difficult. I disallow that now, but for > 2 wcs dimensions,
#     these would be useful operations.
#  2. Passing around shape, wcs, dtype all the time is tedious. A simple
#     geometry object would make this less tedious, as long as it is
#     simple to override individual properties.

extent_model = ["subgrid"]

# Python 2/3 compatibility
try: basestring
except NameError: basestring = str

# PyFits uses row-major ordering, i.e. C ordering, while the fits file
# itself uses column-major ordering. So an array which is (ncomp,ny,nx)
# will be (nx,ny,ncomp) in the file. This means that the axes in the ndmap
# will be in the opposite order of those in the wcs object.
class ndmap(np.ndarray):
	"""Implements (stacks of) flat, rectangular, 2-dimensional maps as a dense
	numpy array with a fits WCS. The axes have the reverse ordering as in the
	fits file, and hence the WCS object. This class is usually constructed by
	using one of the functions following it, much like numpy arrays. We assume
	that the WCS only has two axes with unit degrees. The ndmap itself uses
	radians for everything."""
	def __new__(cls, arr, wcs):
		"""Wraps a numpy and bounding box into an ndmap."""
		obj = np.asarray(arr).view(cls)
		obj.wcs = wcs.deepcopy()
		return obj
	def __array_finalize__(self, obj):
		if obj is None: return
		self.wcs = getattr(obj, "wcs", None)
	def __repr__(self):
		return "ndmap(%s,%s)" % (np.asarray(self), wcsutils.describe(self.wcs))
	def __str__(self): return repr(self)
	def __array_wrap__(self, arr, context=None):
		if arr.ndim < 2: return arr
		return ndmap(arr, self.wcs)
	def copy(self, order='K'):
		return ndmap(np.copy(self,order), self.wcs)
	def sky2pix(self, coords, safe=True, corner=False): return sky2pix(self.shape, self.wcs, coords, safe, corner)
	def pix2sky(self, pix,    safe=True, corner=False): return pix2sky(self.shape, self.wcs, pix,    safe, corner)
	def box(self): return box(self.shape, self.wcs)
	def posmap(self, safe=True, corner=False, separable=False, dtype=np.float64): return posmap(self.shape, self.wcs, safe=safe, corner=corner, separable=separable, dtype=dtype)
	def pixmap(self): return pixmap(self.shape, self.wcs)
	def lmap(self, oversample=1): return lmap(self.shape, self.wcs, oversample=oversample)
	def modlmap(self, oversample=1): return modlmap(self.shape, self.wcs, oversample=oversample)
	def modrmap(self, safe=True, corner=False): return modrmap(self.shape, self.wcs, safe=safe, corner=corner)
	def area(self): return area(self.shape, self.wcs)
	def pixsize(self): return pixsize(self.shape, self.wcs)
	def pixshape(self, signed=False): return pixshape(self.shape, self.wcs, signed=signed)
	def pixsizemap(self): return pixsizemap(self.shape, self.wcs)
	def pixshapemap(self): return pixshapemap(self.shape, self.wcs)
	def extent(self, method="default", signed=False): return extent(self.shape, self.wcs, method=method, signed=signed)
	@property
	def preflat(self):
		"""Returns a view of the map with the non-pixel dimensions flattened."""
		return self.reshape(-1, self.shape[-2], self.shape[-1])
	@property
	def npix(self): return np.product(self.shape[-2:])
	@property
	def geometry(self): return self.shape, self.wcs
	def project(self, shape, wcs, order=3, mode="constant", cval=0, prefilter=True, mask_nan=True, safe=True): return project(self, shape, wcs, order, mode=mode, cval=cval, prefilter=prefilter, mask_nan=mask_nan, safe=safe)
	def at(self, pos, order=3, mode="constant", cval=0.0, unit="coord", prefilter=True, mask_nan=True, safe=True): return at(self, pos, order, mode=mode, cval=0, unit=unit, prefilter=prefilter, mask_nan=mask_nan, safe=safe)
	def autocrop(self, method="plain", value="auto", margin=0, factors=None, return_info=False): return autocrop(self, method, value, margin, factors, return_info)
	def apod(self, width, profile="cos", fill="zero"): return apod(self, width, profile=profile, fill=fill)
	def stamps(self, pos, shape, aslist=False): return stamps(self, pos, shape, aslist=aslist)
	@property
	def plain(self): return ndmap(self, wcsutils.WCS(naxis=2))
	def padslice(self, box, default=np.nan): return padslice(self, box, default=default)
	def center(self): return center(self.shape,self.wcs)
	def downgrade(self, factor): return downgrade(self, factor)
	def upgrade(self, factor): return upgrade(self, factor)
	def fillbad(self, val=0, inplace=False): fillbad(self, val=val, inplace=inplace)
	def to_healpix(self, nside=0, order=3, omap=None, chunk=100000, destroy_input=False):
		return to_healpix(self, nside=nside, order=order, omap=omap, chunk=chunk, destroy_input=destroy_input)
	def to_flipper(self, omap=None, unpack=True): return to_flipper(self, omap=omap, unpack=unpack)
	def __getitem__(self, sel):
		# Split sel into normal and wcs parts.
		sel1, sel2 = utils.split_slice(sel, [self.ndim-2,2])
		# If any wcs-associated indices are None, then we don't know how to update the
		# wcs, and assume the user knows what it's doing
		if any([s is None for s in sel2]):
			return ndmap(np.ndarray.__getitem__(self, sel), self.wcs)
		if len(sel2) > 2:
			raise IndexError("too many indices")
		# If the wcs slice includes direct indexing, so that wcs
		# axes are lost, then degrade to a normal numpy array,
		# since this class assumes that the two last axes are
		# wcs axes.
		if any([type(s) is not slice for s in sel2]):
			return np.asarray(self)[sel]
		# Otherwise we will return a full ndmap, including a
		# (possibly) sliced wcs.
		_, wcs = slice_geometry(self.shape[-2:], self.wcs, sel2)
		return ndmap(np.ndarray.__getitem__(self, sel), wcs)
	def __getslice__(self, a, b=None, c=None): return self[slice(a,b,c)]
	def submap(self, box, mode=None, wrap="auto"):
		"""Extract the part of the map inside the given coordinate box
		box : array_like
			The [[fromy,fromx],[toy,tox]] bounding box to select.
			The resulting map will have a bounding box as close
			as possible to this, but will differ slightly due to
			the finite pixel size.
		mode : str
			How to handle partially selected pixels:
			 "round": round bounds using standard rules
			 "floor": both upper and lower bounds will be rounded down
			 "ceil":  both upper and lower bounds will be rounded up
			 "inclusive": lower bounds are rounded down, and upper bounds up
			 "exclusive": lower bounds are rounded up, and upper bounds down"""
		return submap(self, box, mode=mode, wrap=wrap)
	def subinds(self, box, mode=None, cap=True):
		return subinds(self.shape, self.wcs, box=box, mode=mode, cap=cap)
	def write(self, fname, fmt=None):
		write_map(fname, self, fmt=fmt)

def submap(map, box, mode=None, wrap="auto", iwcs=None):
	"""Extract the part of the map inside the given coordinate box
	box : array_like
		The [[fromy,fromx],[toy,tox]] bounding box to select.
		The resulting map will have a bounding box as close
		as possible to this, but will differ slightly due to
		the finite pixel size.
	mode : str
		How to handle partially selected pixels:
		 "round": round bounds using standard rules
		 "floor": both upper and lower bounds will be rounded down
		 "ceil":  both upper and lower bounds will be rounded up
		 "inclusive": lower bounds are rounded down, and upper bounds up
		 "exclusive": lower bounds are rounded up, and upper bounds down
		The iwcs argument allows the wcs to be overriden. This is usually
		not necessary."""
	if iwcs is None: iwcs = map.wcs
	ibox   = subinds(map.shape, iwcs, box, mode=mode, cap=False)
	def helper(b):
		if b[2] >= 0: return False, slice(b[0],b[1],b[2])
		else:         return True,  slice(b[1]-b[2],b[0]-b[2],-b[2])
	yflip, yslice = helper(ibox[:,0])
	xflip, xslice = helper(ibox[:,1])
	oshape, owcs = slice_geometry(map.shape, iwcs, (yslice, xslice), nowrap=True)
	omap = extract(map, oshape, owcs, wrap=wrap, iwcs=iwcs)
	# Unflip if neccessary
	if yflip: omap = omap[...,::-1,:]
	if xflip: omap = omap[...,:,::-1]
	return omap

def subinds(shape, wcs, box, mode=None, cap=True):
	"""Helper function for submap. Translates the bounding
	box provided into a pixel units. Assumes rectangular
	coordinates.

	When translated to box into pixels, the result will in general have
	fractional pixels, which need to be rounded before we can do any slicing.
	To get as robust results as possible, we want
	 1. two boxes that touch should results in iboxses that also touch.
	    This means that upper and lower bounds must be handled consistently.
	    inclusive and exclusive modes break this, and should be used with caution.
	 2. tiny floating point errors should not usually be able to cause
	    the ibox to change. Most boxes will have some simple fraction of
	    a whole degree, and most have pixels with centers at a simple fraction
	    of a whole degree. Hence, it is likely that box edges will fall
	    almost exactly on an integer pixel value. floor and ceil will
	    then move us around by a whole pixel based on tiny numerical
	    jitter around this value. Hence these should be used with caution.
	These concerns leave us with mode = "round" as the only generally
	safe alternative, which is why it's default.
	"""
	if mode is None: mode = "round"
	box = np.asarray(box)
	# Translate the box to pixels
	bpix = skybox2pixbox(shape, wcs, box, include_direction=True)
	if   mode == "round": bpix = np.round(bpix)
	elif mode == "floor": bpix = np.floor(bpix)
	elif mode == "ceil":  bpix = np.ceil(bpix)
	elif mode == "inclusive": bpix = [np.floor(bpix[0]),np.ceil (bpix[1]), bpix[2]]
	elif mode == "exclusive": bpix = [np.ceil (bpix[0]),np.floor(bpix[1]), bpix[2]]
	else: raise ValueError("Unrecognized mode '%s' in subinds" % str(mode))
	bpix = np.array(bpix, int)
	if cap:
		# Make sure we stay inside our map bounds
		for b, n in zip(bpix.T,shape[-2:]):
			if b[2] > 0: b[:2] = [max(b[0],  0),min(b[1], n)]
			else:        b[:2] = [min(b[0],n-1),max(b[1],-1)]
	return bpix

def slice_geometry(shape, wcs, sel, nowrap=False):
	"""Slice a geometry specified by shape and wcs according to the
	slice sel. Returns a tuple of the output shape and the correponding
	wcs."""
	wcs = wcs.deepcopy()
	pre, shape = shape[:-2], shape[-2:]
	oshape = np.array(shape)
	# The wcs object has the indices in reverse order
	for i,s in enumerate(sel[-2:]):
		s = utils.expand_slice(s, shape[i], nowrap=nowrap)
		j = -1-i
		start = s.start if s.step > 0 else s.start + 1
		wcs.wcs.crpix[j] -= start+0.5
		wcs.wcs.crpix[j] /= s.step
		wcs.wcs.cdelt[j] *= s.step
		wcs.wcs.crpix[j] += 0.5
		oshape[i] = (s.stop-s.start+s.step-np.sign(s.step))//s.step
	return tuple(pre)+tuple(oshape), wcs

def scale_geometry(shape, wcs, scale):
	scale  = np.zeros(2)+scale
	oshape = tuple(shape[:-2])+tuple(utils.nint(shape[-2:]*scale))
	owcs   = wcsutils.scale(wcs, scale, rowmajor=True)
	return oshape, owcs

def get_unit(wcs):
	if wcsutils.is_plain(wcs): return 1
	else: return utils.degree

def box(shape, wcs, npoint=10, corner=True):
	"""Compute a bounding box for the given geometry."""
	# Because of wcs's wrapping, we need to evaluate several
	# extra pixels to make our unwinding unambiguous
	pix = np.array([np.linspace(0,shape[-2],num=npoint,endpoint=True),
		np.linspace(0,shape[-1],num=npoint,endpoint=True)])
	if corner: pix -= 0.5
	coords = wcsutils.nobcheck(wcs).wcs_pix2world(pix[1],pix[0],0)[::-1]
	if wcsutils.is_plain(wcs):
		return np.array(coords).T[[0,-1]]
	else:
		return utils.unwind(np.array(coords)*utils.degree).T[[0,-1]]

def enmap(arr, wcs=None, dtype=None, copy=True):
	"""Construct an ndmap from data.

	Parameters
	----------
	arr : array_like
		The data to initialize the map with.
		Must be at least two-dimensional.
	wcs : WCS object
	dtype : data-type, optional
		The data type of the map.
		Default: Same as arr.
	copy : boolean
		If true, arr is copied. Otherwise, a referance is kept."""
	def has_wcs(m):
		try:
			m.wcs
			return True
		except AttributeError:
			return False
	if wcs is None:
		if has_wcs(arr):
			wcs = arr.wcs
		elif isinstance(arr, list) and len(arr) > 0 and has_wcs(arr[0]):
			wcs = arr[0].wcs
		else:
			wcs = wcsutils.WCS(naxis=2)
	if copy:
		arr = np.asanyarray(arr, dtype=dtype).copy()
	return ndmap(arr, wcs)

def empty(shape, wcs=None, dtype=None):
	return enmap(np.empty(shape, dtype=dtype), wcs, copy=False)
def zeros(shape, wcs=None, dtype=None):
	return enmap(np.zeros(shape, dtype=dtype), wcs, copy=False)
def ones(shape, wcs=None, dtype=None):
	return enmap(np.ones(shape, dtype=dtype), wcs, copy=False)
def full(shape, wcs, val, dtype=None):
	return enmap(np.full(shape, val, dtype=dtype), wcs, copy=False)

def posmap(shape, wcs, safe=True, corner=False, separable=False, dtype=np.float64, bsize=1e6):
	"""Return an enmap where each entry is the coordinate of that entry,
	such that posmap(shape,wcs)[{0,1},j,k] is the {y,x}-coordinate of
	pixel (j,k) in the map. Results are returned in radians, and
	if safe is true (default), then sharp coordinate edges will be
	avoided."""
	res     = zeros((2,)+tuple(shape[-2:]), wcs, dtype)
	if separable:
		dec, ra = posaxes(shape, wcs, safe=safe, corner=corner)
		res[0] = dec[:,None]
		res[1] = ra[None,:]
	else:
		rowstep = int((bsize+shape[-1]-1)//shape[-1])
		for i1 in range(0, shape[-2], rowstep):
			i2  = min(i1+rowstep, shape[-2])
			pix = np.mgrid[i1:i2,:shape[-1]]
			res[:,i1:i2,:] = pix2sky(shape, wcs, pix, safe, corner)
	return res

def posmap_old(shape, wcs, safe=True, corner=False):
		pix    = np.mgrid[:shape[-2],:shape[-1]]
		return ndmap(pix2sky(shape, wcs, pix, safe, corner), wcs)

def posaxes(shape, wcs, safe=True, corner=False):
	y = np.arange(shape[-2])
	x = np.arange(shape[-1])
	dec = pix2sky(shape, wcs, np.array([y,y*0]), safe=safe, corner=corner)[0]
	ra  = pix2sky(shape, wcs, np.array([x*0,x]), safe=safe, corner=corner)[1]
	return dec, ra

def pixmap(shape, wcs=None):
	"""Return an enmap where each entry is the pixel coordinate of that entry."""
	res = np.mgrid[:shape[-2],:shape[-1]]
	return res if wcs is None else ndmap(res,wcs)

def pix2sky(shape, wcs, pix, safe=True, corner=False):
	"""Given an array of corner-based pixel coordinates [{y,x},...],
	return sky coordinates in the same ordering."""
	pix = np.asarray(pix).astype(float)
	if corner: pix -= 0.5
	pflat = pix.reshape(pix.shape[0], -1)
	coords = np.asarray(wcsutils.nobcheck(wcs).wcs_pix2world(*(tuple(pflat)[::-1]+(0,)))[::-1])*get_unit(wcs)
	coords = coords.reshape(pix.shape)
	if safe and not wcsutils.is_plain(wcs):
		coords = utils.unwind(coords)
	return coords

def sky2pix(shape, wcs, coords, safe=True, corner=False):
	"""Given an array of coordinates [{dec,ra},...], return
	pixel coordinates with the same ordering. The corner argument
	specifies whether pixel coordinates start at pixel corners
	or pixel centers. This represents a shift of half a pixel.
	If corner is False, then the integer pixel closest to a position
	is round(sky2pix(...)). Otherwise, it is floor(sky2pix(...))."""
	coords = np.asarray(coords)/get_unit(wcs)
	cflat  = coords.reshape(coords.shape[0], -1)
	# Quantities with a w prefix are in wcs ordering (ra,dec)
	wpix = np.asarray(wcsutils.nobcheck(wcs).wcs_world2pix(*tuple(cflat)[::-1]+(0,)))
	if corner: wpix += 0.5
	if safe and not wcsutils.is_plain(wcs):
		wshape = shape[-2:][::-1]
		# Put the angle cut as far away from the map as possible.
		# We do this by putting the reference point in the middle
		# of the map.
		wrefpix = np.array(wshape)/2.
		if corner: wrefpix += 0.5
		for i in range(len(wpix)):
			wn = np.abs(360./wcs.wcs.cdelt[i])
			if safe == 1:
				wpix[i] = utils.rewind(wpix[i], wrefpix[i], wn)
			else:
				wpix[i] = utils.unwind(wpix[i], period=wn, ref=wrefpix[i])
	return wpix[::-1].reshape(coords.shape)

def skybox2pixbox(shape, wcs, skybox, npoint=10, corner=False, include_direction=False):
	"""Given a coordinate box [{from,to},{dec,ra}], compute a
	corresponding pixel box [{from,to},{y,x}]. We avoiding
	wrapping issues by evaluating a number of subpoints."""
	coords = np.array([
		np.linspace(skybox[0,0],skybox[1,0],num=npoint,endpoint=True),
		np.linspace(skybox[0,1],skybox[1,1],num=npoint,endpoint=True)])
	pix = sky2pix(shape, wcs, coords, corner=corner, safe=2)
	dir = np.sign(pix[:,1]-pix[:,0])
	res = pix[:,[0,-1]].T
	if include_direction: res = np.concatenate([res,dir[None]],0)
	return res

def project(map, shape, wcs, order=3, mode="constant", cval=0.0, force=False, prefilter=True, mask_nan=True, safe=True):
	"""Project the map into a new map given by the specified
	shape and wcs, interpolating as necessary. Handles nan
	regions in the map by masking them before interpolating.
	This uses local interpolation, and will lose information
	when downgrading compared to averaging down."""
	map  = map.copy()
	# Skip expensive operation is map is compatible
	if not force:
		if wcsutils.equal(map.wcs, wcs) and tuple(shape[-2:]) == tuple(shape[-2:]):
			return map
		elif wcsutils.is_compatible(map.wcs, wcs) and mode == "constant":
			return extract(map, shape, wcs, cval=cval)
	pix  = map.sky2pix(posmap(shape, wcs), safe=safe)
	pmap = utils.interpol(map, pix, order=order, mode=mode, cval=cval, prefilter=prefilter, mask_nan=mask_nan)
	return ndmap(pmap, wcs)

<<<<<<< HEAD
def get_pixbox(iwcs,oshape,owcs):
	"""Obtain the pixbox which when extracted from a map with WCS=iwcs
	returns a map that has geometry oshape,owcs.
	"""
	# First check that our wcs is compatible
	assert wcsutils.is_compatible(iwcs, owcs), "Incompatible wcs in enmap.extract: %s vs. %s" % (str(iwcs), str(owcs))
	# Find the bounding box of the output in terms of input pixels.
	# This is simple because our wcses are compatible, so they
	# can only differ by a simple pixel offset. Here pixoff is
	# pos_input - pos_output. This is equivalent to the coordinates of
	pixoff = utils.nint((iwcs.wcs.crpix-owcs.wcs.crpix) - (iwcs.wcs.crval-owcs.wcs.crval)/iwcs.wcs.cdelt)[::-1]
	pixbox = np.array([pixoff,pixoff+np.array(oshape[-2:])])
	return pixbox

def extract(map, shape, wcs, omap=None, wrap="auto", op=lambda a,b:b, cval=0, iwcs=None):
=======
def extract(map, shape, wcs, omap=None, wrap="auto", op=lambda a,b:b, cval=0, iwcs=None, reverse=False):
>>>>>>> 0c9391c7
	"""Like project, but only works for pixel-compatible wcs. Much
	faster because it simply copies over pixels.

	Can be used in co-adding by specifying an output map and a combining
	operation. The deafult operation overwrites the output. Use
	np.ndarray.__iadd__ to get a copy-less += operation. Not that
	areas outside are not assumed to be zero if an omap is specified -
	instead those areas will simply not be operated on.

	The optional iwcs argument is there to support input maps that are
	numpy-like but can't be made into actual enmaps. The main example of
	this is a fits hdu object, which can be sliced like an array to avoid
	reading more into memory than necessary.
	"""
	if iwcs is None: iwcs = map.wcs
<<<<<<< HEAD
	pixbox = get_pixbox(iwcs,shape,wcs)
	return extract_pixbox(map, pixbox, omap=omap, wrap=wrap, op=op, cval=cval, iwcs=iwcs)
=======
	assert wcsutils.is_compatible(iwcs, wcs), "Incompatible wcs in enmap.extract: %s vs. %s" % (str(iwcs), str(wcs))
	# Find the bounding box of the output in terms of input pixels.
	# This is simple because our wcses are compatible, so they
	# can only differ by a simple pixel offset. Here pixoff is
	# pos_input - pos_output. This is equivalent to the coordinates of
	pixoff = utils.nint((iwcs.wcs.crpix-wcs.wcs.crpix) - (iwcs.wcs.crval-wcs.wcs.crval)/iwcs.wcs.cdelt)[::-1]
	pixbox = np.array([pixoff,pixoff+np.array(shape[-2:])])
	return extract_pixbox(map, pixbox, omap=omap, wrap=wrap, op=op, cval=cval, iwcs=iwcs, reverse=reverse)
>>>>>>> 0c9391c7

def extract_pixbox(map, pixbox, omap=None, wrap="auto", op=lambda a,b:b, cval=0, iwcs=None, reverse=False):
	"""This function extracts a rectangular area from an enmap based on the
	given pixbox[{from,to,[stride]},{y,x}]. The difference between this function
	and plain slicing of the enmap is that this one supports wrapping around the
	sky. This is necessary to make things like fast thumbnail or tile extraction
	at the edge of a (horizontally) fullsky map work."""
	if iwcs is None: iwcs = map.wcs
	pixbox = np.asarray(pixbox)
	oshape, owcs = slice_geometry(map.shape, iwcs, (slice(*pixbox[:,-2]),slice(*pixbox[:,-1])), nowrap=True)
	if omap is None:
		omap = full(map.shape[:-2]+tuple(oshape[-2:]), owcs, cval, map.dtype)
	nphi = utils.nint(360/np.abs(iwcs.wcs.cdelt[0]))
	# If our map is wider than the wrapping length, assume we're a lower-spin field
	nphi *= (nphi+map.shape[-1]-1)//nphi
	if wrap is "auto": wrap = [0,nphi]
	else: wrap = np.zeros(2,int)+wrap
	for ibox, obox in utils.sbox_wrap(pixbox.T, wrap=wrap, cap=map.shape[-2:]):
		islice = utils.sbox2slice(ibox)
		oslice = utils.sbox2slice(obox)
		if reverse: map [islice] = op(map[islice], omap[oslice])
		else:       omap[oslice] = op(omap[oslice], map[islice])
	return omap

def insert(omap, imap, wrap="auto", op=lambda a,b:b, cval=0, iwcs=None):
	"""Insert imap into omap based on their world coordinate systems, which
	must be compatible. Essentially the reverse of extract."""
	return extract(omap, imap.shape, imap.wcs, imap, wrap="auto", op=lambda a,b:b, cval=0, iwcs=None, reverse=True)

def insert_at(omap, pix, imap, wrap="auto", op=lambda a,b:b, cval=0, iwcs=None):
	"""Insert imap into omap at the position given by pix. If pix is [y,x], then
	[0:ny,0:nx] in imap will be copied into [y:y+ny,x:x+nx] in omap. If pix is
	[{from,to,[stride]},{y,x}], then this specifies the omap pixbox into which to
	copy imap. Wrapping is handled the same way as in extract."""
	pixbox = np.array(pix)
	if pixbox.ndim == 1: pixbox = np.array([pixbox,pixbox+imap.shape[-2:]])
	return extract_pixbox(omap, pixbox, imap, wrap=wrap, op=op, cval=cval, iwcs=iwcs, reverse=True)

def at(map, pos, order=3, mode="constant", cval=0.0, unit="coord", prefilter=True, mask_nan=True, safe=True):
	if unit != "pix": pos = sky2pix(map.shape, map.wcs, pos, safe=safe)
	return utils.interpol(map, pos, order=order, mode=mode, cval=cval, prefilter=prefilter, mask_nan=mask_nan)

def argmax(map, unit="coord"):
	"""Return the coordinates of the maximum value in the specified map.
	If map has multiple components, the maximum value for each is returned
	separately, with the last axis being the position. If unit is "pix",
	the position will be given in pixels. Otherwise it will be in physical
	coordinates."""
	return _arghelper(map, np.argmax, unit)
def argmin(map, unit="coord"):
	"""Return the coordinates of the minimum value in the specified map.
	See argmax for details."""
	return _arghelper(map, np.argmin, unit)
def _arghelper(map, func, unit):
	res = func(map.reshape(-1,map.npix),-1)
	res = np.array([np.unravel_index(r, map.shape[-2:]) for r in res])
	res = res.reshape(map.shape[:-2]+(2,))
	if unit == "coord": res = pix2sky(map.shape, map.wcs, res.T).T
	return res

def rand_map(shape, wcs, cov, scalar=False, seed=None, pixel_units=False, iau=False, spin=[0,2]):
	"""Generate a standard flat-sky pixel-space CMB map in TQU convention based on
	the provided power spectrum. If cov.ndim is 4, 2D power is assumed else 1D
	power is assumed. If pixel_units is True, the 2D power spectra is assumed
	to be in pixel units, not in steradians."""
	if seed is not None: np.random.seed(seed)
	kmap = rand_gauss_iso_harm(shape, wcs, cov, pixel_units)
	if scalar:
		return ifft(kmap).real
	else:
		return harm2map(kmap, iau=iau, spin=spin)

def rand_gauss(shape, wcs, dtype=None):
	"""Generate a map with random gaussian noise in pixel space."""
	return ndmap(np.random.standard_normal(shape), wcs).astype(dtype,copy=False)

def rand_gauss_harm(shape, wcs):
	"""Mostly equivalent to np.fft.fft2(np.random.standard_normal(shape)),
	but avoids the fft by generating the numbers directly in frequency
	domain. Does not enforce the symmetry requried for a real map. If box is
	passed, the result will be an enmap."""
	return ndmap(np.random.standard_normal(shape)+1j*np.random.standard_normal(shape),wcs)

def rand_gauss_iso_harm(shape, wcs, cov, pixel_units=False):
	"""Generates a random map with component covariance
	cov in harmonic space, where cov is a (comp,comp,l) array or a
	(comp,comp,Ny,Nx) array. Despite the name, the map doesn't need
	to be isotropic since 2D power spectra are allowed.

	If cov.ndim is 4, cov is assumed to be an array of 2D power spectra.
	else cov is assumed to be an array of 1D power spectra.
	If pixel_units is True, the 2D power spectra is assumed to be in pixel units,
	not in steradians."""
	if cov.ndim==4:
		if not(pixel_units): cov = cov * np.prod(shape[-2:])/area(shape,wcs )
		covsqrt = multi_pow(cov, 0.5)
	else:
		covsqrt = spec2flat(shape, wcs, cov, 0.5, mode="constant")
	data = map_mul(covsqrt, rand_gauss_harm(shape, wcs))
	return ndmap(data, wcs)

def extent(shape, wcs, method="default", nsub=None, signed=False):
	if method == "default": method = extent_model[-1]
	# consider always choosing intermediate for plain wcses
	# it doesn't look like subgrid makes sense for these
	if method == "intermediate":
		return extent_intermediate(shape, wcs, signed=signed)
	elif method == "subgrid":
		return extent_subgrid(shape, wcs, nsub=nsub, signed=signed)
	else:
		raise ValueError("Unrecognized extent method '%s'" % method)

def extent_intermediate(shape, wcs, signed=False):
	"""Estimate the flat-sky extent of the map as the WCS
	intermediate coordinate extent."""
	res = wcs.wcs.cdelt[::-1]*shape[-2:]*get_unit(wcs)
	if not signed: res = np.abs(res)
	return res

# Approximations to physical box size and area are needed
# for transforming to l-space. We can do this by dividing
# our map into a set of rectangles and computing the
# coordinates of their corners. The rectangles are assumed
# to be small, so cos(dec) is constant across them, letting
# us rescale RA by cos(dec) inside each. We also assume each
# rectangle to be .. a rectangle (:D), so area is given by
# two side lengths.
# The total length in each direction could be computed by
# 1. Average of top and bottom length
# 2. Mean of all row lengths
# 3. Area-weighted mean of row lengths
# 4. Some sort of compromise that makes length*height = area.
# To construct the coarser system, slicing won't do, as it
# shaves off some of our area. Instead, we must modify
# cdelt to match our new pixels: cdelt /= nnew/nold
def extent_subgrid(shape, wcs, nsub=None, safe=True, signed=False):
	"""Returns an estimate of the "physical" extent of the
	patch given by shape and wcs as [height,width] in
	radians. That is, if the patch were on a sphere with
	radius 1 m, then this function returns approximately how many meters
	tall and wide the patch is. These are defined such that
	their product equals the physical area of the patch.
	Obs: Has trouble with areas near poles."""
	if nsub is None: nsub = 16
	# Create a new wcs with (nsub,nsub) pixels
	wcs = wcs.deepcopy()
	step = (np.asfarray(shape[-2:])/nsub)[::-1]
	wcs.wcs.crpix -= 0.5
	wcs.wcs.cdelt *= step
	wcs.wcs.crpix /= step
	wcs.wcs.crpix += 0.5
	# Get position of all the corners, including the far ones
	pos = posmap([nsub+1,nsub+1], wcs, corner=True, safe=safe)
	# Apply az scaling
	scale = np.zeros([2,nsub,nsub])
	scale[1] = np.cos(0.5*(pos[0,1:,:-1]+pos[0,:-1,:-1]))
	scale[0] = 1
	ly = np.sum(((pos[:,1:,:-1]-pos[:,:-1,:-1])*scale)**2,0)**0.5
	lx = np.sum(((pos[:,:-1,1:]-pos[:,:-1,:-1])*scale)**2,0)**0.5
	# Replace invalid areas with mean
	bad = ~np.isfinite(ly) | ~np.isfinite(lx)
	ly[bad] = np.mean(ly[~bad])
	lx[bad] = np.mean(lx[~bad])
	areas = ly*lx
	# Compute approximate overall lengths
	Ay, Ax = np.sum(areas,0), np.sum(areas,1)
	Ly = np.sum(np.sum(ly,0)*Ay)/np.sum(Ay)
	Lx = np.sum(np.sum(lx,1)*Ax)/np.sum(Ax)
	res= np.array([Ly,Lx])
	if signed: res *= np.sign(wcs.wcs.cdelt[::-1])
	return res

def area(shape, wcs, nsub=0x10):
	"""Returns the area of a patch with the given shape
	and wcs, in steradians."""
	return np.prod(extent(shape, wcs, nsub=nsub))

def pixsize(shape, wcs):
	"""Returns the area of a single pixel, in steradians."""
	return area(shape, wcs)/np.product(shape[-2:])

def pixshape(shape, wcs, signed=False):
	"""Returns the height and width of a single pixel, in radians."""
	return extent(shape, wcs, signed=signed)/shape[-2:]

def pixshapemap(shape, wcs, bsize=1000):
	"""Returns the physical width and heigh of each pixel in the map in radians.
	Heavy for big maps. Much faster approaches are possible for known pixelizations."""
	res    = zeros((2,)+shape[-2:], wcs)
	# Loop over blocks in y to reduce memory usage
	for i1 in range(0, shape[-2], bsize):
		i2 = min(i1+bsize, shape[-2])
		pix  = np.mgrid[i1:i2+1,:shape[-1]+1]
		with utils.nowarn():
			y, x = pix2sky(shape, wcs, pix, safe=True, corner=True)
		del pix
		dy = np.abs(y[1:,1:]-y[:-1,:-1])
		dx = np.abs(x[1:,1:]-x[:-1,:-1])
		cy = np.cos(y)
		bad= cy<= 0
		cy[bad] = np.mean(cy[~bad])
		dx *= 0.5*(cy[1:,1:]+cy[:-1,:-1])
		del y, x, cy
		# Due to wcs fragility, we may have some nans at wraparound points.
		# Fill these with the mean non-nan value. Since most maps will be cylindrical,
		# it makes sense to do this by row
		bad = ~np.isfinite(dy)
		dy[bad] = np.mean(dy[~bad])
		bad = ~np.isfinite(dx)
		dx[bad] = np.mean(dx[~bad])
		# Copy over to our output array
		res[0,i1:i2,:] = dy
		res[1,i1:i2,:] = dx
		del dx, dy
	return res

def pixsizemap(shape, wcs, bsize=1000):
	"""Returns the physical area of each pixel in the map in steradians.
	Heavy for big maps."""
	return np.product(pixshapemap(shape, wcs, bsize=bsize),0)

def lmap(shape, wcs, oversample=1):
	"""Return a map of all the wavenumbers in the fourier transform
	of a map with the given shape and wcs."""
	ly, lx = laxes(shape, wcs, oversample=oversample)
	data = np.empty((2,ly.size,lx.size))
	data[0] = ly[:,None]
	data[1] = lx[None,:]
	return ndmap(data, wcs)

def modlmap(shape, wcs, oversample=1):
	"""Return a map of all the abs wavenumbers in the fourier transform
	of a map with the given shape and wcs."""
	slmap = lmap(shape,wcs,oversample=oversample)
	return np.sum(slmap**2,0)**0.5

def center(shape,wcs):
	cpix = (np.array(shape[-2:])-1)/2.
	return pix2sky(shape,wcs,cpix)

def modrmap(shape, wcs, ref="center", safe=True, corner=False):
	"""Return an enmap where each entry is the distance from center
	of that entry. Results are returned in radians, and if safe is true
	(default), then sharp coordinate edges will be avoided."""
	slmap = posmap(shape,wcs,safe=safe,corner=corner)
	if isinstance(ref,basestring):
		if ref=="center": ref = center(shape,wcs)
		else:             raise ValueError
	ref = np.array(ref)[:,None,None]
	return ndmap(utils.angdist(slmap[::-1],ref[::-1],zenith=False),wcs)


def laxes(shape, wcs, oversample=1):
	oversample = int(oversample)
	step = extent(shape, wcs, signed=True)/shape[-2:]
	ly = np.fft.fftfreq(shape[-2]*oversample, step[0])*2*np.pi
	lx = np.fft.fftfreq(shape[-1]*oversample, step[1])*2*np.pi
	if oversample > 1:
		# When oversampling, we want even coverage of fourier-space
		# pixels. Because the pixel value indicates the *center* l
		# of that pixel, we must shift ls when oversampling.
		# E.g. [0,100,200,...] oversample 2 => [-25,25,75,125,175,...],
		# not [0,50,100,150,200,...].
		# And  [0,100,200,...] os 3 => [-33,0,33,66,100,133,...]
		# In general [0,a,2a,3a,...] os n => a*(-1+(2*i+1)/n)/2
		# Since fftfreq generates a*i, the difference is a/2*(-1+1/n)
		def shift(l,a,n): return l+a/2*(-1+1./n)
		ly = shift(ly,ly[oversample],oversample)
		lx = shift(lx,lx[oversample],oversample)
	return ly, lx

def lrmap(shape, wcs, oversample=1):
	"""Return a map of all the wavenumbers in the fourier transform
	of a map with the given shape and wcs."""
	return lmap(shape, wcs, oversample=oversample)[...,:shape[-1]//2+1]

def fft(emap, omap=None, nthread=0, normalize=True):
	"""Performs the 2d FFT of the enmap pixels, returning a complex enmap.
	If normalize is "phy", "phys" or "physical", then an additional normalization
	is applied such that the binned square of the fourier transform can
	be directly compared to theory (apart from mask corrections)
	, i.e., pixel area factors are corrected for.
	"""
	res = samewcs(enfft.fft(emap,omap,axes=[-2,-1],nthread=nthread), emap)
	if normalize: res /= np.prod(emap.shape[-2:])**0.5
	if normalize in ["phy","phys","physical"]: res *= emap.pixsize()**0.5
	return res
def ifft(emap, omap=None, nthread=0, normalize=True):
	"""Performs the 2d iFFT of the complex enmap given, and returns a pixel-space enmap."""
	res = samewcs(enfft.ifft(emap,omap,axes=[-2,-1],nthread=nthread, normalize=False), emap)
	if normalize: res /= np.prod(emap.shape[-2:])**0.5
	if normalize in ["phy","phys","physical"]: res /= emap.pixsize()**0.5
	return res

# These are shortcuts for transforming from T,Q,U real-space maps to
# T,E,B hamonic maps. They are not the most efficient way of doing this.
# It would be better to precompute the rotation matrix and buffers, and
# use real transforms.
def map2harm(emap, nthread=0, normalize=True, iau=False, spin=[0,2]):
	"""Performs the 2d FFT of the enmap pixels, returning a complex enmap.
	If normalize starts with "phy" (for physical), then an additional normalization
	is applied such that the binned square of the fourier transform can
	be directly compared to theory  (apart from mask corrections)
	, i.e., pixel area factors are corrected for.
	"""
	emap = samewcs(fft(emap,nthread=nthread,normalize=normalize), emap)
	if emap.ndim > 2:
		rot, s0 = None, None
		for s, i1, i2 in spin_helper(spin, emap.shape[-3]):
			if s == 0:  continue
			if s != s0: s0, rot = s, queb_rotmat(emap.lmap(), iau=iau, spin=s)
			emap[...,i1:i2,:,:] = map_mul(rot, emap[...,i1:i2,:,:])
	return emap
def harm2map(emap, nthread=0, normalize=True, iau=False, spin=[0,2]):
	if emap.ndim > 2:
		rot, s0 = None, None
		for s, i1, i2 in spin_helper(spin, emap.shape[-3]):
			if s == 0:  continue
			if s != s0: s0, rot = s, queb_rotmat(emap.lmap(), iau=iau, spin=s, inverse=True)
			emap[...,i1:i2,:,:] = map_mul(rot, emap[...,i1:i2,:,:])
	return samewcs(ifft(emap,nthread=nthread,normalize=normalize), emap).real

def queb_rotmat(lmap, inverse=False, iau=False, spin=2):
	# atan2(x,y) instead of (y,x) because Qr points in the
	# tangential direction, not radial. This matches flipperpol too.
	# This corresponds to the Healpix convention. To get IAU,
	# flip the sign of a.
	sgn = -1 if iau else 1
	a    = sgn*spin*np.arctan2(-lmap[1], lmap[0])
	c, s = np.cos(a), np.sin(a)
	if inverse: s = -s
	return samewcs(np.array([[c,-s],[s,c]]),lmap)

def rotate_pol(emap, angle, comps=[-2,-1]):
	c, s = np.cos(2*angle), np.sin(2*angle)
	res = emap.copy()
	res[...,comps[0],:,:] = c*emap[...,comps[0],:,:] - s*emap[...,comps[1],:,:]
	res[...,comps[1],:,:] = s*emap[...,comps[0],:,:] + c*emap[...,comps[1],:,:]
	return res

def map_mul(mat, vec):
	"""Elementwise matrix multiplication mat*vec. Result will have
	the same shape as vec. Multiplication happens along the first indices.
	This function is buggy when mat is not square (in the multiplication
	dimensions). This is due to the reshape at the end. I should figure out
	what code depends on that, and decide what I really want this function
	to do."""
	oshape= vec.shape
	if len(oshape) == 2: oshape = (1,)+oshape
	tvec = np.reshape(vec, oshape)
	# It is a bit clunky to get einsum to handle arbitrary numbers of dimensions.
	vpre  = "".join([chr(ord('a')+i) for i in range(len(oshape)-3)])
	mpre  = vpre[vec.ndim-(mat.ndim-1):]
	data  = np.reshape(np.einsum("%sxyzw,%syzw->%sxzw" % (mpre,vpre,vpre), mat, tvec), vec.shape)
	return samewcs(data, mat, vec)

def smooth_gauss(emap, sigma):
	"""Smooth the map given as the first argument with a gaussian beam
	with the given standard deviation in radians."""
	if np.all(sigma == 0): return emap.copy()
	f  = map2harm(emap)
	x2 = np.sum(emap.lmap()**2*sigma**2,0)
	f *= np.exp(-0.5*x2)
	return harm2map(f)

def calc_window(shape):
	"""Compute fourier-space window function. Like the other fourier-based
	functions in this module, equi-spaced pixels are assumed. Since the
	window function is separable, it is returned as an x and y part,
	such that window = wy[:,None]*wx[None,:]."""
	wy = np.sinc(np.fft.fftfreq(shape[-2]))
	wx = np.sinc(np.fft.fftfreq(shape[-1]))
	return wy, wx

def apply_window(emap, pow=1.0):
	"""Apply the pixel window function to the specified power to the map,
	returning a modified copy. Use pow=-1 to unapply the pixel window."""
	wy, wx = calc_window(emap.shape)
	return ifft(fft(emap) * wy[:,None]**pow * wx[None,:]**pow).real

def samewcs(arr, *args):
	"""Returns arr with the same wcs information as the first enmap among args.
	If no mathces are found, arr is returned as is."""
	for m in args:
		try: return ndmap(arr, m.wcs)
		except AttributeError: pass
	return arr

# Idea: Make geometry a class with .shape and .wcs members.
# Make a function that takes (foo,bar) and returns a geometry,
# there (foo,bar) can either be (shape,wcs) or (geometry,None).
# Use that to make everything that currently accepts shape, wcs
# transparently accept geometry. This will free us from having
# to drag around a shape, wcs pair all the time.
def geometry(pos, res=None, shape=None, proj="car", deg=False, pre=(), force=False, ref=None, **kwargs):
	"""Consruct a shape,wcs pair suitable for initializing enmaps.
	pos can be either a {dec,ra} center position or a [{from,to},{dec,ra}]
	bounding box. At least one of res or shape must be specified.
	If res is specified, it must either be a number, in
	which the same resolution is used in each direction,
	or {dec,ra}. If shape is specified, it must be at least [2]. All angles
	are given in radians.

	The projection type is chosen with the proj argument. The default is "car",
	corresponding to the equirectangular plate carree projection. Other valid
	projections are "cea", "zea", "gnom", etc. See wcsutils for details.

	By default the geometry is tweaked so that a standard position, typically
	ra=0,dec=0, would be at an integer logical pixel position (even if that position is
	outside the physical map). This makes it easier to generate maps that are compatible
	up to an integer pixel offset, as well as maps that are compatible with the predefined
	spherical harmonics transform ring weights. The cost of this tweaking is that the
	resulting bounding box can differ by a fraction of a pixel from the one requested.
	To force the geometry to exactly match the bounding box provided you can pass force=True.
	It is also possible to manually choose the reference pixel via the ref argument, which
	must be a dec,ra coordinate pair."""
	# We use radians by default, while wcslib uses degrees, so need to rescale.
	# The exception is when we are using a plain, non-spherical wcs, in which case
	# both are unitless. So undo the scaling in this case.
	scale = 1 if deg else 1/utils.degree
	if proj == "plain": scale *= utils.degree
	pos = np.asarray(pos)*scale
	if res is not None: res = np.asarray(res)*scale
	# Apply a standard reference points unless one is manually specified, or we
	# want to force the bounding box to exactly match the input.
	if ref is None and not force: ref = "standard"
	wcs = wcsutils.build(pos, res, shape, rowmajor=True, system=proj, ref=ref, **kwargs)
	if shape is None:
		# Infer shape. WCS does not allow us to wrap around the
		# sky, so shape mustn't be large enough to make that happen.
		# Our relevant pixel coordinates go from (-0.5,-0.5) to
		# shape-(0.5,0.5). We assume that wcs.build has already
		# assured the former. Our job is to find shape that puts
		# the top edge close to the requested value, while still
		# being valid. If we always round down, we should be safe:
		nearedge = wcsutils.nobcheck(wcs).wcs_world2pix(pos[0:1,::-1],0)[0,::-1]
		faredge  = wcsutils.nobcheck(wcs).wcs_world2pix(pos[1:2,::-1],0)[0,::-1]
		shape = tuple(np.round(faredge-nearedge).astype(int))
	return pre+tuple(shape), wcs

def fullsky_geometry(res=None, shape=None, dims=(), proj="car"):
	"""Build an enmap covering the full sky, with the outermost pixel centers
	at the poles and wrap-around points. Assumes a CAR (clenshaw curtis variant)
	projection for now."""
	assert proj == "car", "Only CAR fullsky geometry implemented"
	if shape is None:
		res   = np.zeros(2)+res
		shape = ([1*np.pi,2*np.pi]/res+0.5).astype(int)
		shape[0] += 1
	ny,nx = shape
	ny   -= 1
	wcs   = wcsutils.WCS(naxis=2)
	wcs.wcs.crval = [0,0]
	wcs.wcs.cdelt = [-360./nx,180./ny]
	wcs.wcs.crpix = [nx/2.+1,ny/2.+1]
	wcs.wcs.ctype = ["RA---CAR","DEC--CAR"]
	return dims+(ny+1,nx+0), wcs

def create_wcs(shape, box=None, proj="cea"):
	if box is None:
		box = np.array([[-1,-1],[1,1]])*0.5*10
		if proj != "plain": box *= utils.degree
	return wcsutils.build(box, shape=shape, rowmajor=True, system=proj)

def spec2flat(shape, wcs, cov, exp=1.0, mode="constant", oversample=1, smooth="auto"):
	"""Given a (ncomp,ncomp,l) power spectrum, expand it to harmonic map space,
	returning (ncomp,ncomp,y,x). This involves a rescaling which converts from
	power in terms of multipoles, to power in terms of 2d frequency.
	The optional exp argument controls the exponent of the rescaling factor.
	To use this with the inverse power spectrum, pass exp=-1, for example.
	If apply_exp is True, the power spectrum will be taken to the exp'th
	power. Otherwise, it is assumed that this has already been done, and
	the exp argument only controls the normalization of the result.

	It is irritating that this function needs to know what kind of matrix
	it is expanding, but I can't see a way to avoid it. Changing the
	units of harmonic space is not sufficient, as the following demonstrates:
	  m = harm2map(map_mul(spec2flat(s, b, multi_pow(ps, 0.5), 0.5), map2harm(rand_gauss(s,b))))
	The map m is independent of the units of harmonic space, and will be wrong unless
	the spectrum is properly scaled. Since this scaling depends on the shape of
	the map, this is the appropriate place to do so, ugly as it is."""
	oshape= tuple(shape)
	if len(oshape) == 2: oshape = (1,)+oshape
	ls = np.sum(lmap(oshape, wcs, oversample=oversample)**2,0)**0.5
	if smooth == "auto":
		# Determine appropriate fourier-scale smoothing based on 2d fourer
		# space resolution. We wish to smooth by about this width to approximate
		# averaging over sub-grid modes
		smooth = 0.5*(ls[1,0]+ls[0,1])
		smooth /= 3.41 # 3.41 is an empirical factor
	if smooth > 0:
		cov = smooth_spectrum(cov, kernel="gauss", weight="mode", width=smooth)
	# Translate from steradians to pixels
	cov = cov * np.prod(shape[-2:])/area(shape,wcs)
	if exp != 1.0: cov = multi_pow(cov, exp)
	cov[~np.isfinite(cov)] = 0
	cov   = cov[:oshape[-3],:oshape[-3]]
	# Use order 1 because we will perform very short interpolation, and to avoid negative
	# values in spectra that must be positive (and it's faster)
	res = ndmap(utils.interpol(cov, np.reshape(ls,(1,)+ls.shape),mode=mode, mask_nan=False, order=1),wcs)
	res = downgrade(res, oversample)
	return res

def spec2flat_corr(shape, wcs, cov, exp=1.0, mode="constant"):
	oshape= tuple(shape)
	if len(oshape) == 2: oshape = (1,)+oshape
	if exp != 1.0: cov = multi_pow(cov, exp)
	cov[~np.isfinite(cov)] = 0
	cov = cov[:oshape[-3],:oshape[-3]]
	# Convert power spectrum to correlation
	ext  = extent(shape,wcs)
	rmax = np.sum(ext**2)**0.5
	res  = np.max(ext/shape[-2:])
	nr   = rmax/res
	r    = np.arange(nr)*rmax/nr
	corrfun = powspec.spec2corr(cov, r)
	# Interpolate it 2d. First get the pixel positions
	# (remember to move to the corner because this is
	# a correlation function)
	dpos = posmap(shape, wcs)
	dpos -= dpos[:,None,None,dpos.shape[-2]//2,dpos.shape[-1]//2]
	ipos = np.arccos(np.cos(dpos[0])*np.cos(dpos[1]))*nr/rmax
	corr2d = utils.interpol(corrfun, ipos.reshape((-1,)+ipos.shape), mode=mode, mask_nan=False, order=1)
	corr2d = np.roll(corr2d, -corr2d.shape[-2]//2, -2)
	corr2d = np.roll(corr2d, -corr2d.shape[-1]//2, -1)
	corr2d = ndmap(corr2d, wcs)
	return fft(corr2d).real * np.product(shape[-2:])**0.5

def smooth_spectrum(ps, kernel="gauss", weight="mode", width=1.0):
	"""Smooth the spectrum ps with the given kernel, using the given weighting."""
	ps = np.asanyarray(ps)
	pflat = ps.reshape(-1,ps.shape[-1])
	nspec,nl = pflat.shape
	# Set up the kernel array
	K = np.zeros((nspec,nl))
	l = np.arange(nl)
	if isinstance(kernel, basestring):
		if kernel == "gauss":
			K[:] = np.exp(-0.5*(l/width)**2)
		elif kernel == "step":
			K[:,:int(width)] = 1
		else:
			raise ValueError("Unknown kernel type %s in smooth_spectrum" % kernel)
	else:
		tmp = np.atleast_2d(kernel)
		K[:,:tmp.shape[-1]] = tmp[:,:K.shape[-1]]
	# Set up the weighting scheme
	W = np.zeros((nspec,nl))
	if isinstance(weight, basestring):
		if weight == "mode":
			W[:] = l[None,:]**2
		elif weight == "uniform":
			W[:] = 1
		else:
			raise ValueError("Unknown weighting scheme %s in smooth_spectrum" % weight)
	else:
		tmp = np.atleast_2d(weight)
		assert tmp.shape[-1] == W.shape[-1], "Spectrum weight must have the same length as spectrum"
	pWK = _convolute_sym(pflat*W, K)
	WK  = _convolute_sym(W, K)
	res = pWK/WK
	return res.reshape(ps.shape)

def _convolute_sym(a,b):
	sa = np.concatenate([a,a[:,-2:0:-1]],-1)
	sb = np.concatenate([b,b[:,-2:0:-1]],-1)
	fa = enfft.rfft(sa)
	fb = enfft.rfft(sb)
	sa = enfft.ifft(fa*fb,sa,normalize=True)
	return sa[:,:a.shape[-1]]

def multi_pow(mat, exp, axes=[0,1]):
	"""Raise each sub-matrix of mat (ncomp,ncomp,...) to
	the given exponent in eigen-space."""
	return samewcs(utils.eigpow(mat, exp, axes=axes), mat)

def downgrade(emap, factor):
	"""Returns enmap "emap" downgraded by the given integer factor
	(may be a list for each direction, or just a number) by averaging
	inside pixels."""
	fact = np.full(2, 1, dtype=int)
	fact[:] = factor
	tshape = emap.shape[-2:]//fact*fact
	res = np.mean(np.reshape(emap[...,:tshape[0],:tshape[1]],emap.shape[:-2]+(tshape[0]//fact[0],fact[0],tshape[1]//fact[1],fact[1])),(-3,-1))
	try: return ndmap(res, emap[...,::fact[0],::fact[1]].wcs)
	except AttributeError: return res

def upgrade(emap, factor):
	"""Upgrade emap to a larger size using nearest neighbor interpolation,
	returning the result. More advanced interpolation can be had using
	enmap.interpolate."""
	fact = np.full(2,1).astype(int)
	fact[:] = factor
	res = np.tile(emap.copy().reshape(emap.shape[:-2]+(emap.shape[-2],1,emap.shape[-1],1)),(1,fact[0],1,fact[1]))
	res = res.reshape(res.shape[:-4]+(np.product(res.shape[-4:-2]),np.product(res.shape[-2:])))
	# Correct the WCS information
	for j in range(2):
		res.wcs.wcs.crpix[j] -= 0.5
		res.wcs.wcs.crpix[j] *= fact[1-j]
		res.wcs.wcs.cdelt[j] /= fact[1-j]
		res.wcs.wcs.crpix[j] += 0.5
	return res

def pad(emap, pix, return_slice=False, wrap=False):
	"""Pad enmap "emap", creating a larger map with zeros filled in on the sides.
	How much to pad is controlled via pix. If pix is a scalar, it specifies the number
	of pixels to add on all sides. If it is 1d, it specifies the number of pixels to add
	at each end for each axis. If it is 2d, the number of pixels to add at each end
	of an axis can be specified individually."""
	pix = np.asarray(pix,dtype=int)
	if pix.ndim == 0:
		pix = np.array([[pix,pix],[pix,pix]])
	elif pix.ndim == 1:
		pix = np.array([pix,pix])
	# Exdend the wcs in each direction.
	w = emap.wcs.deepcopy()
	w.wcs.crpix += pix[0,::-1]
	# Construct a slice between the new and old map
	res = zeros(emap.shape[:-2]+tuple([s+sum(p) for s,p in zip(emap.shape[-2:],pix.T)]),wcs=w, dtype=emap.dtype)
	mslice = (Ellipsis,slice(pix[0,0],res.shape[-2]-pix[1,0]),slice(pix[0,1],res.shape[-1]-pix[1,1]))
	res[mslice] = emap
	if wrap:
		res[...,:pix[0,0],:]  = res[...,-pix[0,0]-pix[1,0]:-pix[1,0],:]
		res[...,-pix[1,0]:,:] = res[...,pix[0,0]:pix[0,0]+pix[1,0],:]
		res[...,:,:pix[0,1]]  = res[...,:,-pix[0,1]-pix[1,1]:-pix[1,1]]
		res[...,:,-pix[1,1]:] = res[...,:,pix[0,1]:pix[0,1]+pix[1,1]]
	return (res,mslice) if return_slice else res

def find_blank_edges(m, value="auto"):
	"""Returns blanks[{front,back},{y,x}], the size of the blank area
	at the beginning and end of each axis of the map, where the argument
	"value" determines which value is considered blank. Can be a float value,
	or the strings "auto" or "none". Auto will choose the value that maximizes
	the edge area considered blank. None will result in nothing being consideered blank."""
	if value is "auto":
		# Find the median value along each edge
		medians = [np.median(m[...,:,i],-1) for i in [0,-1]] + [np.median(m[...,i,:],-1) for i in [0,-1]]
		bs = [find_blank_edges(m, med) for med in medians]
		nb = [np.product(np.sum(b,0)) for b in bs]
		blanks = bs[np.argmax(nb)]
		return blanks
	elif value is "none":
		# Don't use any values for cropping, so no cropping is done
		return np.zeros([2,2],dtype=int)
	else:
		value   = np.asarray(value)
		# Find which rows and cols consist entirely of the given value
		hitmask = np.all(np.isclose(m.T, value.T, equal_nan=True, rtol=1e-6, atol=0).T,axis=tuple(range(m.ndim-2)))
		hitrows = np.all(hitmask,1)
		hitcols = np.all(hitmask,0)
		# Find the first and last row and col which aren't all the value
		blanks  = np.array([
			np.where(~hitrows)[0][[0,-1]],
			np.where(~hitcols)[0][[0,-1]]]
			).T
		blanks[1] = m.shape[-2:]-blanks[1]-1
		return blanks

def autocrop(m, method="plain", value="auto", margin=0, factors=None, return_info=False):
	"""Adjust the size of m to be more fft-friendly. If possible,
	blank areas at the edge of the map are cropped to bring us to a nice
	length. If there there aren't enough blank areas, the map is padded
	instead. If value="none" no values are considered blank, so no cropping
	will happen. This can be used to autopad for fourier-friendliness."""
	blanks  = find_blank_edges(m, value=value)
	nblank  = np.sum(blanks,0)
	# Find the first good sizes larger than the unblank lengths
	minshape  = m.shape[-2:]-nblank+margin
	if method == "plain":
		goodshape = minshape
	elif method == "fft":
		goodshape = np.array([enfft.fft_len(l, direction="above", factors=None) for l in minshape])
	else:
		raise ValueError("Unknown autocrop method %s!" % method)
	# Pad if necessary
	adiff   = np.maximum(0,goodshape-m.shape[-2:])
	padding = [[0,0],[0,0]]
	if any(adiff>0):
		padding = [adiff,[0,0]]
		m = pad(m, padding)
		blanks[0] += adiff
		nblank = np.sum(blanks,0)
	# Then crop to goodshape
	tocrop = m.shape[-2:]-goodshape
	lower  = np.minimum(tocrop,blanks[0])
	upper  = tocrop-lower
	s      = (Ellipsis,slice(lower[0],m.shape[-2]-upper[0]),slice(lower[1],m.shape[-1]-upper[1]))
	class PadcropInfo:
		slice   = s
		pad     = padding
	if return_info:
		return m[s], PadcropInfo
	else:
		return m[s]

def padcrop(m, info):
	return pad(m, info.pad)[info.slice]

def grad(m):
	"""Returns the gradient of the map m as [2,...]."""
	return ifft(fft(m)*_widen(m.lmap(),m.ndim+1)*1j).real

def grad_pix(m):
	"""The gradient of map m expressed in units of pixels.
	Not the same as the gradient of m with resepect to pixels.
	Useful for avoiding sky2pix-calls for e.g. lensing,
	and removes the complication of axes that increase in
	nonstandard directions."""
	return grad(m)*(m.shape[-2:]/m.extent(signed=True))[(slice(None),)+(None,)*m.ndim]

def div(m):
	"""Returns the divergence of the map m[2,...] as [...]."""
	return ifft(np.sum(fft(m)*_widen(m.lmap(),m.ndim)*1j,0)).real

def _widen(map,n):
	"""Helper for gard and div. Adds degenerate axes between the first
	and the last two to give the map a total dimensionality of n."""
	return map[(slice(None),) + (None,)*(n-3) + (slice(None),slice(None))]

def apod(m, width, profile="cos", fill="zero"):
	width = np.minimum(np.zeros(2)+width,m.shape[-2:]).astype(np.int32)
	if profile == "cos":
		a = [0.5*(1-np.cos(np.linspace(0,np.pi,w))) for w in width]
	else:
		raise ValueError("Unknown apodization profile %s" % profile)
	res = m.copy()
	if fill == "mean":
		offset = np.asarray(np.mean(res,(-2,-1)))[...,None,None]
		res -= offset
	if width[0] > 0:
		res[...,:width[0],:] *= a[0][:,None]
		res[...,-width[0]:,:] *= a[0][::-1,None]
	if width[1] > 0:
		res[...,:,:width[1]] *= a[1][None,:]
		res[...,:,-width[1]:]  *= a[1][None,::-1]
	if fill == "mean":
		res += offset
	return res

def radial_average(map, center=[0,0], step=1.0):
	"""Produce a radial average of the given map that's centered on zero"""
	center = np.asarray(center)
	pos  = map.posmap()-center[:,None,None]
	rads = np.sum(pos**2,0)**0.5
	# Our resolution should be step times the highest resolution direction.
	res = np.min(map.extent()/map.shape[-2:])*step
	n   = int(np.max(rads/res))
	orads = np.arange(n)*res
	rinds = (rads/res).reshape(-1).astype(int)
	# Ok, rebin the map. We use this using bincount, which can be a bit slow
	mflat = map.reshape((-1,)+map.shape[-2:])
	mout = np.zeros((len(mflat),n))
	for i, m in enumerate(mflat):
		mout[i] = (np.bincount(rinds, weights=m.reshape(-1))/np.bincount(rinds))[:n]
	mout = mout.reshape(map.shape[:-2]+mout.shape[1:])
	return mout, orads

def padslice(map, box, default=np.nan):
	"""Equivalent to map[...,box[0,0]:box[1,0],box[0,1]:box[1,1]], except that
	pixels outside the map are treated as actually being present, but filled with
	the value given by "default". Hence, ther esult will always have size box[1]-box[0]."""
	box = np.asarray(box).astype(int)
	# Construct our output map
	wcs = map.wcs.deepcopy()
	wcs.wcs.crpix -= box[0,::-1]
	res = full(map.shape[:-2]+tuple(box[1]-box[0]), wcs, default, map.dtype)
	# Get the (possibly smaller) box for the valid pixels of the input map
	ibox = np.maximum(0,np.minimum(np.array(map.shape[-2:])[None],box))
	# Copy over the relevant region
	o, w = ibox[0]-box[0], ibox[1]-ibox[0]
	res[...,o[0]:o[0]+w[0],o[1]:o[1]+w[1]] = map[...,ibox[0,0]:ibox[1,0],ibox[0,1]:ibox[1,1]]
	return res

def tile_maps(maps):
	"""Given a 2d list of enmaps representing contiguous tiles in the
	same global pixelization, stack them into a total map and return it.
	E.g. if maps = [[a,b],[c,d]], then the result would be
	      c d
	map = a b
	"""
	# First stack the actual data:
	m = np.concatenate([np.concatenate(row,-1) for row in maps],-2)
	# Then figure out the wcs of the result. crpix counts from the
	# lower left corner, so a and the total map should have the same wcs
	m = samewcs(m, maps[0][0])
	return m

def stamps(map, pos, shape, aslist=False):
	"""Given a map, extract a set of identically shaped postage stamps with corners
	at pos[ntile,2]. The result will be an enmap with shape [ntile,...,ny,nx]
	and a wcs appropriate for the *first* tile only. If that is not the
	behavior wanted, you can specify aslist=True, in which case the result
	will be a list of enmaps, each with the correct wcs."""
	shape = np.zeros(2)+shape
	pos   = np.asarray(pos)
	res   = []
	for p in pos:
		res.append(padslice(map, [p,p+shape]))
	if aslist: return res
	res = samewcs(np.array(res),res[0])
	return res

def to_healpix(imap, omap=None, nside=0, order=3, chunk=100000, destroy_input=False):
	"""Project the enmap "imap" onto the healpix pixelization. If omap is given,
	the output will be written to it. Otherwise, a new healpix map will be constructed.
	The healpix map must be in RING order. nside controls the resolution of the output map.
	If 0, nside is chosen such that the output map is higher resolution than the input.
	This is needed to avoid losing information. To go to a lower-resolution output map,
	you should first degrade the input map. The chunk argument affects the speed/memory
	tradeoff of the function. Higher values use more memory, and might (and might not)
	give higher speed. If destroy_input is True, then the input map will be prefiltered
	in-place, which saves memory but modifies its values."""
	import healpy
	if not destroy_input and order > 1: imap = imap.copy()
	if order > 1:
		imap = utils.interpol_prefilter(imap, order=order, inplace=True)
	if omap is None:
		# Generate an output map
		if not nside:
			npix_full_cyl = 4*np.pi/imap.pixsize()
			nside = 2**int(np.floor(np.log2((npix_full_cyl/12)**0.5)))
		npix = 12*nside**2
		omap = np.zeros(imap.shape[:-2]+(npix,),imap.dtype)
	else:
		nside = healpy.npix2nside(omap.shape[-1])
	npix = omap.shape[-1]
	# Interpolate values at output pixel positions
	for i in range(0, npix, chunk):
		pos   = np.array(healpy.pix2ang(nside, np.arange(i, min(npix,i+chunk))))
		# Healpix uses polar angle, not dec
		pos[0] = np.pi/2 - pos[0]
		omap[...,i:i+chunk] = imap.at(pos, order=order, mask_nan=False, prefilter=False)
	return omap

def to_flipper(imap, omap=None, unpack=True):
	"""Convert the enmap "imap" into a flipper map with the same geometry. If
	omap is given, the output will be written to it. Otherwise, a an array of
	flipper maps will be constructed. If the input map has dimensions
	[a,b,c,ny,nx], then the output will be an [a,b,c] array with elements
	that are flipper maps with dimension [ny,nx]. The exception is for
	a 2d enmap, which is returned as a plain flipper map, not a
	0-dimensional array of flipper maps. To avoid this unpacking, pass

	Flipper needs cdelt0 to be in decreasing order. This function ensures that,
	at the cost of losing the original orientation. Hence to_flipper followed
	by from_flipper does not give back an exactly identical map to the one
	on started with.
	"""
	import flipper.liteMap
	if imap.wcs.wcs.cdelt[0] > 0: imap = imap[...,::-1]
	# flipper wants a different kind of wcs object than we have.
	header = imap.wcs.to_header(relax=True)
	header['NAXIS']  = 2
	header['NAXIS1'] = imap.shape[-1]
	header['NAXIS2'] = imap.shape[-2]
	flipwcs = flipper.liteMap.astLib.astWCS.WCS(header, mode="pyfits")
	iflat = imap.preflat
	if omap is None:
		omap = np.empty(iflat.shape[:-2],dtype=object)
	for i, m in enumerate(iflat):
		omap[i] = flipper.liteMap.liteMapFromDataAndWCS(iflat[i], flipwcs)
	omap = omap.reshape(imap.shape[:-2])
	if unpack and omap.ndim == 0: return omap.reshape(-1)[0]
	else: return omap

def from_flipper(imap, omap=None):
	"""Construct an enmap from a flipper map or array of flipper maps imap.
	If omap is specified, it must have the correct shape, and the data will
	be written there."""
	imap   = np.asarray(imap)
	first  = imap.reshape(-1)[0]
	# flipper and enmap wcs objects come from different wcs libraries, so
	# they must be converted
	wcs    = wcsutils.WCS(first.wcs.header).sub(2)
	if omap is None:
		omap = empty(imap.shape + first.data.shape, wcs, first.data.dtype)
	# Copy over all components
	iflat = imap.reshape(-1)
	for im, om in zip(iflat, omap.preflat):
		om[:] = im.data
	omap = fix_endian(omap)
	return omap

############
# File I/O #
############

def write_map(fname, emap, fmt=None, extra={}):
	"""Writes an enmap to file. If fmt is not passed,
	the file type is inferred from the file extension, and can
	be either fits or hdf. This can be overriden by
	passing fmt with either 'fits' or 'hdf' as argument."""
	if fmt == None:
		if   fname.endswith(".hdf"):     fmt = "hdf"
		elif fname.endswith(".fits"):    fmt = "fits"
		elif fname.endswith(".fits.gz"): fmt = "fits"
		else: fmt = "fits"
	if fmt == "fits":
		write_fits(fname, emap, extra=extra)
	elif fmt == "hdf":
		write_hdf(fname, emap, extra=extra)
	else:
		raise ValueError

def read_map(fname, fmt=None, sel=None, box=None, pixbox=None, wrap="auto", mode=None, sel_threshold=10e6, wcs=None, hdu=None):
	"""Read an enmap from file. The file type is inferred
	from the file extension, unless fmt is passed.
	fmt must be one of 'fits' and 'hdf'."""
	toks = fname.split(":")
	fname = toks[0]
	if fmt == None:
		if   fname.endswith(".hdf"):     fmt = "hdf"
		elif fname.endswith(".fits"):    fmt = "fits"
		elif fname.endswith(".fits.gz"): fmt = "fits"
		else: fmt = "fits"
	if fmt == "fits":
		res = read_fits(fname, sel=sel, box=box, pixbox=pixbox, wrap=wrap, mode=mode, sel_threshold=sel_threshold, wcs=wcs, hdu=hdu)
	elif fmt == "hdf":
		res = read_hdf(fname, sel=sel, box=box, pixbox=pixbox, wrap=wrap, mode=mode, sel_threshold=sel_threshold, wcs=wcs)
	else:
		raise ValueError
	if len(toks) > 1:
		res = eval("res"+":".join(toks[1:]))
	return res

def read_map_geometry(fname, fmt=None, hdu=None):
	"""Read an enmap geometry from file. The file type is inferred
	from the file extension, unless fmt is passed.
	fmt must be one of 'fits' and 'hdf'."""
	toks = fname.split(":")
	fname = toks[0]
	if fmt == None:
		if   fname.endswith(".hdf"):     fmt = "hdf"
		elif fname.endswith(".fits"):    fmt = "fits"
		elif fname.endswith(".fits.gz"): fmt = "fits"
		else: fmt = "fits"
	if fmt == "fits":
		shape, wcs = read_fits_geometry(fname, hdu=hdu)
	elif fmt == "hdf":
		shape, wcs = read_hdf_geometry(fname)
	else:
		raise ValueError
	if len(toks) > 1:
		sel = eval("utils.sliceeval"+":".join(toks[1:]))[-2:]
		shape, wcs = slice_geometry(shape, wcs, sel)
	return shape, wcs

def write_fits(fname, emap, extra={}):
	"""Write an enmap to a fits file."""
	# The fits write routines may attempt to modify
	# the map. So make a copy.
	emap = enmap(emap, copy=True)
	# Get our basic wcs header
	header = emap.wcs.to_header(relax=True)
	# Add our map headers
	header['NAXIS'] = emap.ndim
	for i,n in enumerate(emap.shape[::-1]):
		header['NAXIS%d'%(i+1)] = n
	for key, val in extra.items():
		header[key] = val
	hdus   = astropy.io.fits.HDUList([astropy.io.fits.PrimaryHDU(emap, header)])
	with warnings.catch_warnings():
		warnings.filterwarnings('ignore')
		hdus.writeto(fname, clobber=True)

def read_fits(fname, hdu=None, sel=None, box=None, pixbox=None, wrap="auto", mode=None, sel_threshold=10e6, wcs=None):
	"""Read an enmap from the specified fits file. By default,
	the map and coordinate system will be read from HDU 0. Use
	the hdu argument to change this. The map must be stored as
	a fits image. If sel is specified, it should be a slice
	that will be applied to the image before reading. This avoids
	reading more of the image than necessary. Instead of sel,
	a coordinate box [[yfrom,xfrom],[yto,xto]] can be specified."""
	if hdu is None: hdu = 0
	hdu = astropy.io.fits.open(fname)[hdu]
	ndim = len(hdu.shape)
	if hdu.header["NAXIS"] < 2:
		raise ValueError("%s is not an enmap (only %d axes)" % (fname, hdu.header["NAXIS"]))
	if wcs is None:
		with warnings.catch_warnings():
			wcs = wcsutils.WCS(hdu.header).sub(2)
	wrapper = fits_wrapper(hdu, wcs, threshold=sel_threshold)
	return read_helper(wrapper, sel=sel, box=box, pixbox=pixbox, wrap=wrap, mode=mode)

def read_fits_geometry(fname, hdu=None):
	"""Read an enmap wcs from the specified fits file. By default,
	the map and coordinate system will be read from HDU 0. Use
	the hdu argument to change this. The map must be stored as
	a fits image."""
	if hdu is None: hdu = 0
	hdu = astropy.io.fits.open(fname)[hdu]
	if hdu.header["NAXIS"] < 2:
		raise ValueError("%s is not an enmap (only %d axes)" % (fname, hdu.header["NAXIS"]))
	with warnings.catch_warnings():
		wcs = wcsutils.WCS(hdu.header).sub(2)
	shape = tuple([hdu.header["NAXIS%d"%(i+1)] for i in range(hdu.header["NAXIS"])[::-1]])
	return shape, wcs

def write_hdf(fname, emap, extra={}):
	"""Write an enmap as an hdf file, preserving all
	the WCS metadata."""
	import h5py
	emap = enmap(emap, copy=False)
	with h5py.File(fname, "w") as hfile:
		hfile["data"] = emap
		header = emap.wcs.to_header()
		for key in header:
			hfile["wcs/"+key] = header[key]
		for key, val in extra.items():
			hfile[key] = val

def read_hdf(fname, hdu=None, sel=None, box=None, pixbox=None, wrap="auto", mode=None, sel_threshold=10e6, wcs=None):
	"""Read an enmap from the specified hdf file. Two formats
	are supported. The old enmap format, which simply used
	a bounding box to specify the coordinates, and the new
	format, which uses WCS properties. The latter is used if
	available. With the old format, plate carree projection
	is assumed. Note: some of the old files have a slightly
	buggy wcs, which can result in 1-pixel errors."""
	import h5py
	with h5py.File(fname,"r") as hfile:
		data = hfile["data"]
		hwcs = hfile["wcs"]
		header = astropy.io.fits.Header()
		for key in hwcs:
			header[key] = fix_python3(hwcs[key].value)
		if wcs is None:
			wcs = wcsutils.WCS(header).sub(2)
		wrapper = hdf_wrapper(data, wcs, threshold=sel_threshold)
		return read_helper(wrapper, sel=sel, box=box, pixbox=pixbox, wrap=wrap, mode=mode)

def read_hdf_geometry(fname):
	"""Read an enmap wcs from the specified hdf file."""
	import h5py
	with h5py.File(fname,"r") as hfile:
		hwcs = hfile["wcs"]
		header = astropy.io.fits.Header()
		for key in hwcs:
			header[key] = hwcs[key].value
		wcs   = wcsutils.WCS(header).sub(2)
		shape = hfile["data"].shape
	return shape, wcs

def fix_python3(s):
	"""Convert "bytes" to string in python3, while leaving other types unmolested.
	Python3 string handling is stupid."""
	try:
		if isinstance(s, bytes): return s.decode("utf-8")
		else: return s
	except TypeError: return s

def read_helper(data, sel=None, box=None, pixbox=None, wrap="auto", mode=None, sel_threshold=10e6):
	"""Helper function for map reading. Handles the slicing, sky-wrapping and capping, etc."""
	if box    is not None: data = submap(data, box, wrap=wrap)
	if pixbox is not None: data = extract_pixbox(data, pixbox, wrap=wrap)
	if sel    is not None: data = data[sel]
	data = data[:] # Get rid of the wrapper if it still remains
	data = data.copy()
	return data

# These wrapper classes are there to let us reuse the normal map
# extract and submap operations on fits and hdf maps without needing
# to read in all the data.

class fits_wrapper:
	def __init__(self, hdu, wcs, threshold=1e7):
		self.hdu       = hdu
		self.wcs       = wcs
		self.threshold = threshold
		self.dtype     = fix_endian(hdu.section[(slice(0,1),)*hdu.header["NAXIS"]]).dtype
	@property
	def shape(self): return self.hdu.shape
	def __getitem__(self, sel):
		_, psel = utils.split_slice(sel, [len(self.shape)-2,2])
		if len(psel) > 2: raise IndexError("too many indices")
		_, wcs = slice_geometry(self.shape[-2:], self.wcs, psel)
		if self.hdu.size > self.threshold:
			sel1, sel2 = utils.split_slice(sel, [len(self.shape)-1,1])
			res = self.hdu.section[sel1][(Ellipsis,)+sel2]
		else: res = self.hdu.data[sel]
		return ndmap(fix_endian(res), wcs)

class hdf_wrapper:
	def __init__(self, dset, wcs, threshold=1e7):
		self.dset      = dset
		self.wcs       = wcs
		self.threshold = threshold
	@property
	def shape(self): return self.dset.shape
	@property
	def ndim(self): return len(self.shape)
	@property
	def dtype(self): return self.dset.shape
	def __getitem__(self, sel):
		_, psel = utils.split_slice(sel, [self.ndim-2,2])
		if len(psel) > 2: raise IndexError("too many indices")
		_, wcs = slice_geometry(self.shape[-2:], self.wcs, psel)
		if self.dset.size > self.threshold:
			sel1, sel2 = utils.split_slice(sel, [len(self.shape)-1,1])
			res = self.dset[sel1][(Ellipsis,)+sel2]
		else:
			res = self.dset.value[sel]
		return ndmap(fix_endian(res), wcs)

def fix_endian(map):
	"""Make endianness of array map match the current machine.
	Returns the result."""
	if map.dtype.byteorder not in ['=','<' if sys.byteorder == 'little' else '>']:
		map = map.byteswap(True).newbyteorder()
	return map

def shift(map, off, inplace=False):
	"""Cyclicly shift the pixels in map such that a pixel at
	position (i,j) ends up at position (i+off[0],j+off[1])"""
	if not inplace: map = map.copy()
	off = np.atleast_1d(off)
	for i, o in enumerate(off):
		if o != 0:
			map[:] = np.roll(map, o, -len(off)+i)
	return map

def fillbad(map, val=0, inplace=False):
	if not inplace: map = map.copy()
	map[~np.isfinite(map)] = val
	return map

def resample(map, oshape, off=(0,0), method="fft", mode="wrap", corner=False, order=3):
	"""Resample the input map such that it covers the same area of the sky
	with a different number of pixels given by oshape."""
	# Construct the output shape and wcs
	oshape = map.shape[:-2] + tuple(oshape)[-2:]
	owcs   = wcsutils.scale(map.wcs, np.array(oshape[-2:],float)/map.shape[-2:], rowmajor=True, corner=corner)
	off    = np.zeros(2)+off
	# Apply phase shift to realign with pixel centers. This can be seen as a half pixel shift to
	# the left in the original pixelization followed by a half pixel shift to the right in the new
	# pixelization.
	if not corner:
		off -= 0.5 - 0.5*np.array(oshape[-2:],float)/map.shape[-2:] # in output units
	if method == "fft":
		omap  = zeros(oshape, owcs, map.dtype)
		fimap = enfft.fft(map, axes=(-2,-1))
		fomap = np.zeros(oshape, fimap.dtype)
		# copy over all 4 quadrants. This would have been a single operation if the
		# fourier center had been in the middle. This could be acieved using fftshift,
		# but that would require two extra full-array shifts
		cny, cnx = np.minimum(map.shape[-2:], oshape[-2:])
		hny, hnx = cny//2, cnx//2
		fomap[...,:hny,        :hnx       ] = fimap[...,:hny,        :hnx       ]
		fomap[...,:hny,        -(cnx-hnx):] = fimap[...,:hny,        -(cnx-hnx):]
		fomap[...,-(cny-hny):, :hnx       ] = fimap[...,-(cny-hny):, :hnx       ]
		fomap[...,-(cny-hny):, -(cnx-hnx):] = fimap[...,-(cny-hny):, -(cnx-hnx):]
		if np.any(off != 0):
			fomap[:] = enfft.shift(fomap, off, axes=(-2,-1), nofft=True)
		omap[:] = enfft.ifft(fomap, axes=(-2,-1)).real
		# Normalize
		omap /= map.shape[-2]*map.shape[-1]
	elif method == "spline":
		opix  = pixmap(oshape) - off[:,None,None]
		ipix  = opix * (np.array(map.shape[-2:],float)/oshape[-2:])[:,None,None]
		omap  = ndmap(map.at(ipix, unit="pix", mode=mode, order=order), owcs)
	else:
		raise ValueError("Invalid resample method '%s'" % method)
	return omap

def spin_helper(spin, n):
	spin  = np.array(spin).reshape(-1)
	scomp = 1+(spin!=0)
	ci, i1 = 0, 0
	while True:
		i2 = min(i1+scomp[ci],n)
		if i2-i1 != scomp[ci]: raise IndexError("Unpaired component in spin transform")
		yield spin[ci], i1, i2
		if i2 == n: break
		i1 = i2
		ci = (ci+1)%len(spin)
<|MERGE_RESOLUTION|>--- conflicted
+++ resolved
@@ -383,7 +383,6 @@
 	pmap = utils.interpol(map, pix, order=order, mode=mode, cval=cval, prefilter=prefilter, mask_nan=mask_nan)
 	return ndmap(pmap, wcs)
 
-<<<<<<< HEAD
 def get_pixbox(iwcs,oshape,owcs):
 	"""Obtain the pixbox which when extracted from a map with WCS=iwcs
 	returns a map that has geometry oshape,owcs.
@@ -398,10 +397,7 @@
 	pixbox = np.array([pixoff,pixoff+np.array(oshape[-2:])])
 	return pixbox
 
-def extract(map, shape, wcs, omap=None, wrap="auto", op=lambda a,b:b, cval=0, iwcs=None):
-=======
 def extract(map, shape, wcs, omap=None, wrap="auto", op=lambda a,b:b, cval=0, iwcs=None, reverse=False):
->>>>>>> 0c9391c7
 	"""Like project, but only works for pixel-compatible wcs. Much
 	faster because it simply copies over pixels.
 
@@ -417,19 +413,11 @@
 	reading more into memory than necessary.
 	"""
 	if iwcs is None: iwcs = map.wcs
-<<<<<<< HEAD
 	pixbox = get_pixbox(iwcs,shape,wcs)
-	return extract_pixbox(map, pixbox, omap=omap, wrap=wrap, op=op, cval=cval, iwcs=iwcs)
-=======
-	assert wcsutils.is_compatible(iwcs, wcs), "Incompatible wcs in enmap.extract: %s vs. %s" % (str(iwcs), str(wcs))
-	# Find the bounding box of the output in terms of input pixels.
-	# This is simple because our wcses are compatible, so they
-	# can only differ by a simple pixel offset. Here pixoff is
-	# pos_input - pos_output. This is equivalent to the coordinates of
-	pixoff = utils.nint((iwcs.wcs.crpix-wcs.wcs.crpix) - (iwcs.wcs.crval-wcs.wcs.crval)/iwcs.wcs.cdelt)[::-1]
-	pixbox = np.array([pixoff,pixoff+np.array(shape[-2:])])
-	return extract_pixbox(map, pixbox, omap=omap, wrap=wrap, op=op, cval=cval, iwcs=iwcs, reverse=reverse)
->>>>>>> 0c9391c7
+	extracted = extract_pixbox(map, pixbox, omap=omap, wrap=wrap, op=op, cval=cval, iwcs=iwcs, reverse = reverse)
+	assert wcsutils.is_equivalent(extracted.wcs,wcs) and (extracted.shape==shape) #TODO: add bounding box tests
+	extracted.wcs = wcs
+	return extracted
 
 def extract_pixbox(map, pixbox, omap=None, wrap="auto", op=lambda a,b:b, cval=0, iwcs=None, reverse=False):
 	"""This function extracts a rectangular area from an enmap based on the
